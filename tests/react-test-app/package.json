--- conflicted
+++ resolved
@@ -6,11 +6,7 @@
     "start": "react-native start"
   },
   "dependencies": {
-<<<<<<< HEAD
-    "react-native": "^0.16.0",
-=======
     "react-native": "^0.18.0-rc",
->>>>>>> 4735a91f
     "realm": "file:../../lib",
     "realm-tests": "file:../lib"
   }
