--- conflicted
+++ resolved
@@ -38,24 +38,14 @@
 function createObjects(user) {
     const config = {
         sync: {
-<<<<<<< HEAD
-                user,
-                partitionValue: '"LoLo"',
-                error: err => console.log(err)
-=======
             user,
             partitionValue: '"LoLo"',
             error: err => console.log(err)
->>>>>>> 5f8b3cc4
         },
         schema: [schemas.ParentObject, schemas.NameObject],
     };
 
-<<<<<<< HEAD
     Realm.deleteFile(config);
-=======
-    realm.deleteFile(config);
->>>>>>> 5f8b3cc4
     let realm = new Realm(config);
     realm.write(() => {
         realm.deleteAll();
@@ -96,11 +86,7 @@
     timeout: 1000,
     app: {
         name: 'default',
-<<<<<<< HEAD
-        version: '1'
-=======
         version: '0'
->>>>>>> 5f8b3cc4
     }
 };
 const credentials = Realm.Credentials.anonymous();
