--- conflicted
+++ resolved
@@ -74,23 +74,8 @@
         if (!global.enableSyncTests) {
             return Promise.resolve();
         }
-
-<<<<<<< HEAD
         const config = require('./support/testConfig').integrationAppConfig;
-
         let app = new Realm.App(config);
-=======
-        const appConfig = {
-            id: global.APPID,
-            url: global.APPURL,
-            timeout: 1000,
-            app: {
-                name: "default",
-                version: "0"
-            },
-        };
-        let app = new Realm.App(appConfig);
->>>>>>> 5f8b3cc4
 
         const credentials = Realm.Credentials.anonymous();
         return app.logIn(credentials).then(user => {
