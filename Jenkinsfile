--- conflicted
+++ resolved
@@ -4,14 +4,6 @@
 @Library('realm-ci') _
 repoName = 'realm-js' // This is a global variable
 
-<<<<<<< HEAD
-def nodeVersions = ['10.15.1']
-def electronVersions = ['2.0.18', '3.0.16', '3.1.8', '4.0.8', '4.1.4', '4.2.6']
-def gitTag = null
-def formattedVersion = null
-dependencies = null
-nodeTestVersion = '10.15.1'
-=======
 // These versions must be written in ascending order (lowest version is used when testing)
 def nodeVersions = ['10.19.0', "11.15.0", "12.16.1", "13.0.0"]
 nodeTestVersion = nodeVersions[0]
@@ -30,7 +22,6 @@
   GIT_COMMITTER_EMAIL="ci@realm.io"
   ELECTRON_DISABLE_SANDBOX=1
 }
->>>>>>> cc0b6200
 
 // == Stages
 
@@ -103,23 +94,6 @@
 }
 
 stage('build') {
-<<<<<<< HEAD
-  parallelExecutors = [:]
-  nodeVersions.each { nodeVersion ->
-    parallelExecutors["macOS Node ${nodeVersion}"] = buildMacOS { buildCommon(nodeVersion, it) }
-    parallelExecutors["Linux Node ${nodeVersion}"] = buildLinux { buildCommon(nodeVersion, it) }
-//    parallelExecutors["Windows Node ${nodeVersion} ia32"] = buildWindows(nodeVersion, 'ia32')
-    parallelExecutors["Windows Node ${nodeVersion} x64"] = buildWindows(nodeVersion, 'x64')
-  }
-  electronVersions.each { electronVersion ->
-    parallelExecutors["macOS Electron ${electronVersion}"]        = buildMacOS { buildElectronCommon(electronVersion, it) }
-    parallelExecutors["Linux Electron ${electronVersion}"]        = buildLinux { buildElectronCommon(electronVersion, it) }
-//    parallelExecutors["Windows Electron ${electronVersion} ia32"] = buildWindowsElectron(electronVersion, 'ia32')
-    parallelExecutors["Windows Electron ${electronVersion} x64"]  = buildWindowsElectron(electronVersion, 'x64')
-  }
-  parallelExecutors["Android React Native"] = buildAndroid()
-  parallel parallelExecutors
-=======
     parallelExecutors = [:]
     nodeVersions.each { nodeVersion ->
       parallelExecutors["macOS Node ${nodeVersion}"] = buildMacOS { buildCommon(nodeVersion, it) }
@@ -135,7 +109,6 @@
     }
     parallelExecutors["Android React Native"] = buildAndroid()
     parallel parallelExecutors
->>>>>>> cc0b6200
 }
 
 if (gitTag) {
@@ -171,17 +144,10 @@
   parallel(
     'React Native on Android':  inAndroidContainer { reactNativeIntegrationTests('android') },
     'React Native on iOS':      buildMacOS { reactNativeIntegrationTests('ios') },
-<<<<<<< HEAD
-    'Electron on Mac':          buildMacOS { electronIntegrationTests('4.1.4', it) },
-    'Electron on Linux':        buildLinux { electronIntegrationTests('4.1.4', it) },
-    'Node.js v10 on Mac':       buildMacOS { nodeIntegrationTests('10.15.1', it) },
-    'Node.js v10 on Linux':     buildLinux { nodeIntegrationTests('10.15.1', it) }
-=======
     'Electron on Mac':          buildMacOS { electronIntegrationTests(electronTestVersion, it) },
     'Electron on Linux':        buildLinux { electronIntegrationTests(electronTestVersion, it) },
     'Node.js v10 on Mac':       buildMacOS { nodeIntegrationTests(nodeTestVersion, it) },
     'Node.js v10 on Linux':     buildLinux { nodeIntegrationTests(nodeTestVersion, it) }
->>>>>>> cc0b6200
   )
 }
 
@@ -456,8 +422,7 @@
 
 def publish(nodeVersions, electronVersions, dependencies, tag) {
   myNode('docker') {
-        //for (def platform in ['macos', 'linux', 'windows-ia32', 'windows-x64']) {
-    for (def platform in ['macos', 'linux', 'windows-x64']) {
+    for (def platform in ['macos', 'linux', 'windows-ia32', 'windows-x64']) {
       for (def version in nodeVersions) {
         unstash "pre-gyp-${platform}-${version}"
       }
