// !$*UTF8*$!
{
	archiveVersion = 1;
	classes = {
	};
	objectVersion = 46;
	objects = {

/* Begin PBXBuildFile section */
		02258FB31BC6E2D00075F13A /* RealmRPC.h in Headers */ = {isa = PBXBuildFile; fileRef = 02258FB11BC6E2D00075F13A /* RealmRPC.h */; settings = {ATTRIBUTES = (Public, ); }; };
		02258FB41BC6E2D00075F13A /* RealmRPC.mm in Sources */ = {isa = PBXBuildFile; fileRef = 02258FB21BC6E2D00075F13A /* RealmRPC.mm */; };
		02601F031BA0F0C4007C91FF /* external_commit_helper.cpp in Sources */ = {isa = PBXBuildFile; fileRef = 02601F011BA0F0C4007C91FF /* external_commit_helper.cpp */; };
		02601F041BA0F0C4007C91FF /* external_commit_helper.hpp in Headers */ = {isa = PBXBuildFile; fileRef = 02601F021BA0F0C4007C91FF /* external_commit_helper.hpp */; };
		02601F081BA0F0CD007C91FF /* index_set.cpp in Sources */ = {isa = PBXBuildFile; fileRef = 02601F051BA0F0CD007C91FF /* index_set.cpp */; };
		02601F091BA0F0CD007C91FF /* index_set.hpp in Headers */ = {isa = PBXBuildFile; fileRef = 02601F061BA0F0CD007C91FF /* index_set.hpp */; };
		02601F0A1BA0F0CD007C91FF /* realm_delegate.hpp in Headers */ = {isa = PBXBuildFile; fileRef = 02601F071BA0F0CD007C91FF /* realm_delegate.hpp */; };
		02601F0D1BA0F3A7007C91FF /* schema.cpp in Sources */ = {isa = PBXBuildFile; fileRef = 02601F0B1BA0F3A7007C91FF /* schema.cpp */; };
		02601F0E1BA0F3A7007C91FF /* schema.hpp in Headers */ = {isa = PBXBuildFile; fileRef = 02601F0C1BA0F3A7007C91FF /* schema.hpp */; };
		02601F111BA10228007C91FF /* transact_log_handler.cpp in Sources */ = {isa = PBXBuildFile; fileRef = 02601F0F1BA10228007C91FF /* transact_log_handler.cpp */; };
		02601F121BA10228007C91FF /* transact_log_handler.hpp in Headers */ = {isa = PBXBuildFile; fileRef = 02601F101BA10228007C91FF /* transact_log_handler.hpp */; };
		0270BC4C1B7CFC0D00010E03 /* RealmJS.h in Headers */ = {isa = PBXBuildFile; fileRef = 0270BC3E1B7CFC0D00010E03 /* RealmJS.h */; settings = {ATTRIBUTES = (Public, ); }; };
		0270BC4D1B7CFC0D00010E03 /* RealmJS.mm in Sources */ = {isa = PBXBuildFile; fileRef = 0270BC3F1B7CFC0D00010E03 /* RealmJS.mm */; };
		0270BC4E1B7CFC0D00010E03 /* RJSList.cpp in Sources */ = {isa = PBXBuildFile; fileRef = 0270BC401B7CFC0D00010E03 /* RJSList.cpp */; };
		0270BC4F1B7CFC0D00010E03 /* RJSList.hpp in Headers */ = {isa = PBXBuildFile; fileRef = 0270BC411B7CFC0D00010E03 /* RJSList.hpp */; settings = {ATTRIBUTES = (Private, ); }; };
		0270BC501B7CFC0D00010E03 /* RJSObject.hpp in Headers */ = {isa = PBXBuildFile; fileRef = 0270BC421B7CFC0D00010E03 /* RJSObject.hpp */; settings = {ATTRIBUTES = (Private, ); }; };
		0270BC511B7CFC0D00010E03 /* RJSObject.mm in Sources */ = {isa = PBXBuildFile; fileRef = 0270BC431B7CFC0D00010E03 /* RJSObject.mm */; };
		0270BC521B7CFC0D00010E03 /* RJSRealm.hpp in Headers */ = {isa = PBXBuildFile; fileRef = 0270BC441B7CFC0D00010E03 /* RJSRealm.hpp */; settings = {ATTRIBUTES = (Private, ); }; };
		0270BC531B7CFC0D00010E03 /* RJSRealm.mm in Sources */ = {isa = PBXBuildFile; fileRef = 0270BC451B7CFC0D00010E03 /* RJSRealm.mm */; };
		0270BC541B7CFC0D00010E03 /* RJSResults.hpp in Headers */ = {isa = PBXBuildFile; fileRef = 0270BC461B7CFC0D00010E03 /* RJSResults.hpp */; settings = {ATTRIBUTES = (Private, ); }; };
		0270BC551B7CFC0D00010E03 /* RJSResults.mm in Sources */ = {isa = PBXBuildFile; fileRef = 0270BC471B7CFC0D00010E03 /* RJSResults.mm */; };
		0270BC561B7CFC0D00010E03 /* RJSSchema.hpp in Headers */ = {isa = PBXBuildFile; fileRef = 0270BC481B7CFC0D00010E03 /* RJSSchema.hpp */; settings = {ATTRIBUTES = (Private, ); }; };
		0270BC571B7CFC0D00010E03 /* RJSSchema.mm in Sources */ = {isa = PBXBuildFile; fileRef = 0270BC491B7CFC0D00010E03 /* RJSSchema.mm */; };
		0270BC581B7CFC0D00010E03 /* RJSUtil.hpp in Headers */ = {isa = PBXBuildFile; fileRef = 0270BC4A1B7CFC0D00010E03 /* RJSUtil.hpp */; settings = {ATTRIBUTES = (Private, ); }; };
		0270BC591B7CFC0D00010E03 /* RJSUtil.mm in Sources */ = {isa = PBXBuildFile; fileRef = 0270BC4B1B7CFC0D00010E03 /* RJSUtil.mm */; };
		0270BC681B7CFC1C00010E03 /* object_accessor.hpp in Headers */ = {isa = PBXBuildFile; fileRef = 0270BC5D1B7CFC1C00010E03 /* object_accessor.hpp */; };
		0270BC691B7CFC1C00010E03 /* object_schema.cpp in Sources */ = {isa = PBXBuildFile; fileRef = 0270BC5E1B7CFC1C00010E03 /* object_schema.cpp */; };
		0270BC6A1B7CFC1C00010E03 /* object_schema.hpp in Headers */ = {isa = PBXBuildFile; fileRef = 0270BC5F1B7CFC1C00010E03 /* object_schema.hpp */; };
		0270BC6B1B7CFC1C00010E03 /* object_store.cpp in Sources */ = {isa = PBXBuildFile; fileRef = 0270BC601B7CFC1C00010E03 /* object_store.cpp */; };
		0270BC6C1B7CFC1C00010E03 /* object_store.hpp in Headers */ = {isa = PBXBuildFile; fileRef = 0270BC611B7CFC1C00010E03 /* object_store.hpp */; };
		0270BC6D1B7CFC1C00010E03 /* property.hpp in Headers */ = {isa = PBXBuildFile; fileRef = 0270BC621B7CFC1C00010E03 /* property.hpp */; };
		0270BC6E1B7CFC1C00010E03 /* results.cpp in Sources */ = {isa = PBXBuildFile; fileRef = 0270BC631B7CFC1C00010E03 /* results.cpp */; };
		0270BC6F1B7CFC1C00010E03 /* results.hpp in Headers */ = {isa = PBXBuildFile; fileRef = 0270BC641B7CFC1C00010E03 /* results.hpp */; };
		0270BC701B7CFC1C00010E03 /* shared_realm.cpp in Sources */ = {isa = PBXBuildFile; fileRef = 0270BC651B7CFC1C00010E03 /* shared_realm.cpp */; };
		0270BC711B7CFC1C00010E03 /* shared_realm.hpp in Headers */ = {isa = PBXBuildFile; fileRef = 0270BC661B7CFC1C00010E03 /* shared_realm.hpp */; };
		0270BC811B7D020100010E03 /* ObjectTests.js in Resources */ = {isa = PBXBuildFile; fileRef = 0270BC791B7D020100010E03 /* ObjectTests.js */; };
		0270BC821B7D020100010E03 /* RealmJSTests.mm in Sources */ = {isa = PBXBuildFile; fileRef = 0270BC7B1B7D020100010E03 /* RealmJSTests.mm */; };
		0270BC831B7D020100010E03 /* RealmTests.js in Resources */ = {isa = PBXBuildFile; fileRef = 0270BC7C1B7D020100010E03 /* RealmTests.js */; };
		0270BC841B7D020100010E03 /* ResultsTests.js in Resources */ = {isa = PBXBuildFile; fileRef = 0270BC7D1B7D020100010E03 /* ResultsTests.js */; };
		0270BC851B7D020100010E03 /* asserts.js in Resources */ = {isa = PBXBuildFile; fileRef = 0270BC7E1B7D020100010E03 /* asserts.js */; };
		0270BC861B7D020100010E03 /* schemas.js in Resources */ = {isa = PBXBuildFile; fileRef = 0270BC7F1B7D020100010E03 /* schemas.js */; };
		0270BC871B7D023200010E03 /* RealmJS.framework in Frameworks */ = {isa = PBXBuildFile; fileRef = 02B58CB11AE99CEC009B348C /* RealmJS.framework */; };
		0270BCD11B7D067300010E03 /* RealmReact.m in Sources */ = {isa = PBXBuildFile; fileRef = 0270BCD01B7D067300010E03 /* RealmReact.m */; };
		02B29A311B7CF86D008A7E6B /* RealmJS.framework in Frameworks */ = {isa = PBXBuildFile; fileRef = 02B58CB11AE99CEC009B348C /* RealmJS.framework */; };
		02B58CCE1AE99D4D009B348C /* JavaScriptCore.framework in Frameworks */ = {isa = PBXBuildFile; fileRef = 02B58CCD1AE99D4D009B348C /* JavaScriptCore.framework */; };
		02C0864E1BCDB27000942F9C /* list.cpp in Sources */ = {isa = PBXBuildFile; fileRef = 02C0864C1BCDB27000942F9C /* list.cpp */; settings = {ASSET_TAGS = (); }; };
		02C0864F1BCDB27000942F9C /* list.hpp in Headers */ = {isa = PBXBuildFile; fileRef = 02C0864D1BCDB27000942F9C /* list.hpp */; settings = {ASSET_TAGS = (); }; };
		02D456DA1B7E59A500EE1299 /* ArrayTests.js in Resources */ = {isa = PBXBuildFile; fileRef = 02D456D91B7E59A500EE1299 /* ArrayTests.js */; };
		02D8D1F71B601984006DB49D /* JavaScriptCore.framework in Frameworks */ = {isa = PBXBuildFile; fileRef = 02B58CCD1AE99D4D009B348C /* JavaScriptCore.framework */; };
<<<<<<< HEAD
		F64E1EF11BC3510E00E0E150 /* util.js in Resources */ = {isa = PBXBuildFile; fileRef = F64E1EF01BC3510E00E0E150 /* util.js */; settings = {ASSET_TAGS = (); }; };
		F68A278C1BC2722A0063D40A /* RJSModuleLoader.m in Sources */ = {isa = PBXBuildFile; fileRef = F68A278B1BC2722A0063D40A /* RJSModuleLoader.m */; settings = {ASSET_TAGS = (); }; };
		F68A278E1BC30F0A0063D40A /* index.js in Resources */ = {isa = PBXBuildFile; fileRef = F68A278D1BC30F0A0063D40A /* index.js */; settings = {ASSET_TAGS = (); }; };
=======
		F636F6C81BCDB3570023F35C /* RealmReact.h in Headers */ = {isa = PBXBuildFile; fileRef = 0270BCCF1B7D067300010E03 /* RealmReact.h */; settings = {ATTRIBUTES = (Public, ); }; };
		F64426C51BCDB1E200A81210 /* RealmJS.framework in Embed Frameworks */ = {isa = PBXBuildFile; fileRef = 02B58CB11AE99CEC009B348C /* RealmJS.framework */; settings = {ATTRIBUTES = (CodeSignOnCopy, RemoveHeadersOnCopy, ); }; };
		F67191381BCE231100AD0939 /* GCDWebServers.framework in Embed Frameworks */ = {isa = PBXBuildFile; fileRef = 02A3C7941BC4317A00B1A7BE /* GCDWebServers.framework */; settings = {ATTRIBUTES = (CodeSignOnCopy, RemoveHeadersOnCopy, ); }; };
		F6B3963D1BCE2430008BDC39 /* GCDWebServers.framework in Frameworks */ = {isa = PBXBuildFile; fileRef = 02A3C7941BC4317A00B1A7BE /* GCDWebServers.framework */; };
>>>>>>> 9916fe14
/* End PBXBuildFile section */

/* Begin PBXContainerItemProxy section */
		02313C461BCC4A43003F9107 /* PBXContainerItemProxy */ = {
			isa = PBXContainerItemProxy;
			containerPortal = 02A3C7841BC4317A00B1A7BE /* GCDWebServer.xcodeproj */;
			proxyType = 1;
			remoteGlobalIDString = CEE28CEE1AE0051F00F4023C;
			remoteInfo = "GCDWebServers (iOS)";
		};
		02A3C78D1BC4317A00B1A7BE /* PBXContainerItemProxy */ = {
			isa = PBXContainerItemProxy;
			containerPortal = 02A3C7841BC4317A00B1A7BE /* GCDWebServer.xcodeproj */;
			proxyType = 2;
			remoteGlobalIDString = 8DD76FB20486AB0100D96B5E;
			remoteInfo = "GCDWebServer (Mac)";
		};
		02A3C78F1BC4317A00B1A7BE /* PBXContainerItemProxy */ = {
			isa = PBXContainerItemProxy;
			containerPortal = 02A3C7841BC4317A00B1A7BE /* GCDWebServer.xcodeproj */;
			proxyType = 2;
			remoteGlobalIDString = E221125A1690B4DE0048D2B2;
			remoteInfo = "GCDWebServer (iOS)";
		};
		02A3C7911BC4317A00B1A7BE /* PBXContainerItemProxy */ = {
			isa = PBXContainerItemProxy;
			containerPortal = 02A3C7841BC4317A00B1A7BE /* GCDWebServer.xcodeproj */;
			proxyType = 2;
			remoteGlobalIDString = CEE28CD11AE004D800F4023C;
			remoteInfo = "GCDWebServers (Mac)";
		};
		02A3C7931BC4317A00B1A7BE /* PBXContainerItemProxy */ = {
			isa = PBXContainerItemProxy;
			containerPortal = 02A3C7841BC4317A00B1A7BE /* GCDWebServer.xcodeproj */;
			proxyType = 2;
			remoteGlobalIDString = CEE28CEF1AE0051F00F4023C;
			remoteInfo = "GCDWebServers (iOS)";
		};
		02A3C7951BC4317A00B1A7BE /* PBXContainerItemProxy */ = {
			isa = PBXContainerItemProxy;
			containerPortal = 02A3C7841BC4317A00B1A7BE /* GCDWebServer.xcodeproj */;
			proxyType = 2;
			remoteGlobalIDString = E24039251BA09207000B7089;
			remoteInfo = "Tests (Mac)";
		};
		02B29A2F1B7CF7ED008A7E6B /* PBXContainerItemProxy */ = {
			isa = PBXContainerItemProxy;
			containerPortal = 02B58CA81AE99CEB009B348C /* Project object */;
			proxyType = 1;
			remoteGlobalIDString = 02B58CB01AE99CEC009B348C;
			remoteInfo = RealmJS;
		};
		02B58CBE1AE99CEC009B348C /* PBXContainerItemProxy */ = {
			isa = PBXContainerItemProxy;
			containerPortal = 02B58CA81AE99CEB009B348C /* Project object */;
			proxyType = 1;
			remoteGlobalIDString = 02B58CB01AE99CEC009B348C;
			remoteInfo = RealmJS;
		};
/* End PBXContainerItemProxy section */

/* Begin PBXCopyFilesBuildPhase section */
		F64426BF1BCDA3FE00A81210 /* Embed Frameworks */ = {
			isa = PBXCopyFilesBuildPhase;
			buildActionMask = 2147483647;
			dstPath = "";
			dstSubfolderSpec = 10;
			files = (
				F67191381BCE231100AD0939 /* GCDWebServers.framework in Embed Frameworks */,
				F64426C51BCDB1E200A81210 /* RealmJS.framework in Embed Frameworks */,
			);
			name = "Embed Frameworks";
			runOnlyForDeploymentPostprocessing = 0;
		};
/* End PBXCopyFilesBuildPhase section */

/* Begin PBXFileReference section */
		02258FB11BC6E2D00075F13A /* RealmRPC.h */ = {isa = PBXFileReference; fileEncoding = 4; lastKnownFileType = sourcecode.c.h; name = RealmRPC.h; path = src/RealmRPC.h; sourceTree = "<group>"; };
		02258FB21BC6E2D00075F13A /* RealmRPC.mm */ = {isa = PBXFileReference; fileEncoding = 4; lastKnownFileType = sourcecode.cpp.objcpp; name = RealmRPC.mm; path = src/RealmRPC.mm; sourceTree = "<group>"; };
		02601F011BA0F0C4007C91FF /* external_commit_helper.cpp */ = {isa = PBXFileReference; fileEncoding = 4; lastKnownFileType = sourcecode.cpp.cpp; name = external_commit_helper.cpp; path = "src/object-store/apple/external_commit_helper.cpp"; sourceTree = "<group>"; };
		02601F021BA0F0C4007C91FF /* external_commit_helper.hpp */ = {isa = PBXFileReference; fileEncoding = 4; lastKnownFileType = sourcecode.cpp.h; name = external_commit_helper.hpp; path = "src/object-store/apple/external_commit_helper.hpp"; sourceTree = "<group>"; };
		02601F051BA0F0CD007C91FF /* index_set.cpp */ = {isa = PBXFileReference; fileEncoding = 4; lastKnownFileType = sourcecode.cpp.cpp; name = index_set.cpp; path = "src/object-store/index_set.cpp"; sourceTree = "<group>"; };
		02601F061BA0F0CD007C91FF /* index_set.hpp */ = {isa = PBXFileReference; fileEncoding = 4; lastKnownFileType = sourcecode.cpp.h; name = index_set.hpp; path = "src/object-store/index_set.hpp"; sourceTree = "<group>"; };
		02601F071BA0F0CD007C91FF /* realm_delegate.hpp */ = {isa = PBXFileReference; fileEncoding = 4; lastKnownFileType = sourcecode.cpp.h; name = realm_delegate.hpp; path = "src/object-store/realm_delegate.hpp"; sourceTree = "<group>"; };
		02601F0B1BA0F3A7007C91FF /* schema.cpp */ = {isa = PBXFileReference; fileEncoding = 4; lastKnownFileType = sourcecode.cpp.cpp; name = schema.cpp; path = "src/object-store/schema.cpp"; sourceTree = "<group>"; };
		02601F0C1BA0F3A7007C91FF /* schema.hpp */ = {isa = PBXFileReference; fileEncoding = 4; lastKnownFileType = sourcecode.cpp.h; name = schema.hpp; path = "src/object-store/schema.hpp"; sourceTree = "<group>"; };
		02601F0F1BA10228007C91FF /* transact_log_handler.cpp */ = {isa = PBXFileReference; fileEncoding = 4; lastKnownFileType = sourcecode.cpp.cpp; name = transact_log_handler.cpp; path = "src/object-store/transact_log_handler.cpp"; sourceTree = "<group>"; };
		02601F101BA10228007C91FF /* transact_log_handler.hpp */ = {isa = PBXFileReference; fileEncoding = 4; lastKnownFileType = sourcecode.cpp.h; name = transact_log_handler.hpp; path = "src/object-store/transact_log_handler.hpp"; sourceTree = "<group>"; };
		0270BC3E1B7CFC0D00010E03 /* RealmJS.h */ = {isa = PBXFileReference; fileEncoding = 4; lastKnownFileType = sourcecode.c.h; name = RealmJS.h; path = src/RealmJS.h; sourceTree = "<group>"; };
		0270BC3F1B7CFC0D00010E03 /* RealmJS.mm */ = {isa = PBXFileReference; fileEncoding = 4; lastKnownFileType = sourcecode.cpp.objcpp; name = RealmJS.mm; path = src/RealmJS.mm; sourceTree = "<group>"; };
		0270BC401B7CFC0D00010E03 /* RJSList.cpp */ = {isa = PBXFileReference; fileEncoding = 4; lastKnownFileType = sourcecode.cpp.cpp; name = RJSList.cpp; path = src/RJSList.cpp; sourceTree = "<group>"; };
		0270BC411B7CFC0D00010E03 /* RJSList.hpp */ = {isa = PBXFileReference; fileEncoding = 4; lastKnownFileType = sourcecode.cpp.h; name = RJSList.hpp; path = src/RJSList.hpp; sourceTree = "<group>"; };
		0270BC421B7CFC0D00010E03 /* RJSObject.hpp */ = {isa = PBXFileReference; fileEncoding = 4; lastKnownFileType = sourcecode.cpp.h; name = RJSObject.hpp; path = src/RJSObject.hpp; sourceTree = "<group>"; };
		0270BC431B7CFC0D00010E03 /* RJSObject.mm */ = {isa = PBXFileReference; fileEncoding = 4; lastKnownFileType = sourcecode.cpp.objcpp; name = RJSObject.mm; path = src/RJSObject.mm; sourceTree = "<group>"; };
		0270BC441B7CFC0D00010E03 /* RJSRealm.hpp */ = {isa = PBXFileReference; fileEncoding = 4; lastKnownFileType = sourcecode.cpp.h; name = RJSRealm.hpp; path = src/RJSRealm.hpp; sourceTree = "<group>"; };
		0270BC451B7CFC0D00010E03 /* RJSRealm.mm */ = {isa = PBXFileReference; fileEncoding = 4; lastKnownFileType = sourcecode.cpp.objcpp; name = RJSRealm.mm; path = src/RJSRealm.mm; sourceTree = "<group>"; };
		0270BC461B7CFC0D00010E03 /* RJSResults.hpp */ = {isa = PBXFileReference; fileEncoding = 4; lastKnownFileType = sourcecode.cpp.h; name = RJSResults.hpp; path = src/RJSResults.hpp; sourceTree = "<group>"; };
		0270BC471B7CFC0D00010E03 /* RJSResults.mm */ = {isa = PBXFileReference; fileEncoding = 4; lastKnownFileType = sourcecode.cpp.objcpp; name = RJSResults.mm; path = src/RJSResults.mm; sourceTree = "<group>"; };
		0270BC481B7CFC0D00010E03 /* RJSSchema.hpp */ = {isa = PBXFileReference; fileEncoding = 4; lastKnownFileType = sourcecode.cpp.h; name = RJSSchema.hpp; path = src/RJSSchema.hpp; sourceTree = "<group>"; };
		0270BC491B7CFC0D00010E03 /* RJSSchema.mm */ = {isa = PBXFileReference; fileEncoding = 4; lastKnownFileType = sourcecode.cpp.objcpp; name = RJSSchema.mm; path = src/RJSSchema.mm; sourceTree = "<group>"; };
		0270BC4A1B7CFC0D00010E03 /* RJSUtil.hpp */ = {isa = PBXFileReference; fileEncoding = 4; lastKnownFileType = sourcecode.cpp.h; name = RJSUtil.hpp; path = src/RJSUtil.hpp; sourceTree = "<group>"; };
		0270BC4B1B7CFC0D00010E03 /* RJSUtil.mm */ = {isa = PBXFileReference; fileEncoding = 4; lastKnownFileType = sourcecode.cpp.objcpp; name = RJSUtil.mm; path = src/RJSUtil.mm; sourceTree = "<group>"; };
		0270BC5A1B7CFC1300010E03 /* Info.plist */ = {isa = PBXFileReference; fileEncoding = 4; lastKnownFileType = text.plist.xml; name = Info.plist; path = src/Info.plist; sourceTree = "<group>"; };
		0270BC5D1B7CFC1C00010E03 /* object_accessor.hpp */ = {isa = PBXFileReference; fileEncoding = 4; lastKnownFileType = sourcecode.cpp.h; name = object_accessor.hpp; path = "src/object-store/object_accessor.hpp"; sourceTree = "<group>"; };
		0270BC5E1B7CFC1C00010E03 /* object_schema.cpp */ = {isa = PBXFileReference; fileEncoding = 4; lastKnownFileType = sourcecode.cpp.cpp; name = object_schema.cpp; path = "src/object-store/object_schema.cpp"; sourceTree = "<group>"; };
		0270BC5F1B7CFC1C00010E03 /* object_schema.hpp */ = {isa = PBXFileReference; fileEncoding = 4; lastKnownFileType = sourcecode.cpp.h; name = object_schema.hpp; path = "src/object-store/object_schema.hpp"; sourceTree = "<group>"; };
		0270BC601B7CFC1C00010E03 /* object_store.cpp */ = {isa = PBXFileReference; fileEncoding = 4; lastKnownFileType = sourcecode.cpp.cpp; name = object_store.cpp; path = "src/object-store/object_store.cpp"; sourceTree = "<group>"; };
		0270BC611B7CFC1C00010E03 /* object_store.hpp */ = {isa = PBXFileReference; fileEncoding = 4; lastKnownFileType = sourcecode.cpp.h; name = object_store.hpp; path = "src/object-store/object_store.hpp"; sourceTree = "<group>"; };
		0270BC621B7CFC1C00010E03 /* property.hpp */ = {isa = PBXFileReference; fileEncoding = 4; lastKnownFileType = sourcecode.cpp.h; name = property.hpp; path = "src/object-store/property.hpp"; sourceTree = "<group>"; };
		0270BC631B7CFC1C00010E03 /* results.cpp */ = {isa = PBXFileReference; fileEncoding = 4; lastKnownFileType = sourcecode.cpp.cpp; name = results.cpp; path = "src/object-store/results.cpp"; sourceTree = "<group>"; };
		0270BC641B7CFC1C00010E03 /* results.hpp */ = {isa = PBXFileReference; fileEncoding = 4; lastKnownFileType = sourcecode.cpp.h; name = results.hpp; path = "src/object-store/results.hpp"; sourceTree = "<group>"; };
		0270BC651B7CFC1C00010E03 /* shared_realm.cpp */ = {isa = PBXFileReference; fileEncoding = 4; lastKnownFileType = sourcecode.cpp.cpp; name = shared_realm.cpp; path = "src/object-store/shared_realm.cpp"; sourceTree = "<group>"; };
		0270BC661B7CFC1C00010E03 /* shared_realm.hpp */ = {isa = PBXFileReference; fileEncoding = 4; lastKnownFileType = sourcecode.cpp.h; name = shared_realm.hpp; path = "src/object-store/shared_realm.hpp"; sourceTree = "<group>"; };
		0270BC781B7D020100010E03 /* Info.plist */ = {isa = PBXFileReference; fileEncoding = 4; lastKnownFileType = text.plist.xml; name = Info.plist; path = tests/Info.plist; sourceTree = SOURCE_ROOT; };
		0270BC791B7D020100010E03 /* ObjectTests.js */ = {isa = PBXFileReference; fileEncoding = 4; lastKnownFileType = sourcecode.javascript; name = ObjectTests.js; path = tests/ObjectTests.js; sourceTree = SOURCE_ROOT; };
		0270BC7A1B7D020100010E03 /* RealmJSTests.h */ = {isa = PBXFileReference; fileEncoding = 4; lastKnownFileType = sourcecode.c.h; name = RealmJSTests.h; path = tests/RealmJSTests.h; sourceTree = SOURCE_ROOT; };
		0270BC7B1B7D020100010E03 /* RealmJSTests.mm */ = {isa = PBXFileReference; fileEncoding = 4; lastKnownFileType = sourcecode.cpp.objcpp; name = RealmJSTests.mm; path = tests/RealmJSTests.mm; sourceTree = SOURCE_ROOT; };
		0270BC7C1B7D020100010E03 /* RealmTests.js */ = {isa = PBXFileReference; fileEncoding = 4; lastKnownFileType = sourcecode.javascript; name = RealmTests.js; path = tests/RealmTests.js; sourceTree = SOURCE_ROOT; };
		0270BC7D1B7D020100010E03 /* ResultsTests.js */ = {isa = PBXFileReference; fileEncoding = 4; lastKnownFileType = sourcecode.javascript; name = ResultsTests.js; path = tests/ResultsTests.js; sourceTree = SOURCE_ROOT; };
<<<<<<< HEAD
		0270BC7E1B7D020100010E03 /* asserts.js */ = {isa = PBXFileReference; fileEncoding = 4; lastKnownFileType = sourcecode.javascript; name = asserts.js; path = tests/asserts.js; sourceTree = SOURCE_ROOT; };
		0270BC7F1B7D020100010E03 /* schemas.js */ = {isa = PBXFileReference; fileEncoding = 4; lastKnownFileType = sourcecode.javascript; name = schemas.js; path = tests/schemas.js; sourceTree = SOURCE_ROOT; };
		0270BCCF1B7D067300010E03 /* RealmReactModule.h */ = {isa = PBXFileReference; fileEncoding = 4; lastKnownFileType = sourcecode.c.h; name = RealmReactModule.h; path = ReactNative/RealmReactModule.h; sourceTree = "<group>"; };
		0270BCD01B7D067300010E03 /* RealmReactModule.m */ = {isa = PBXFileReference; fileEncoding = 4; lastKnownFileType = sourcecode.c.objc; name = RealmReactModule.m; path = ReactNative/RealmReactModule.m; sourceTree = "<group>"; };
=======
		0270BC7E1B7D020100010E03 /* TestCase.js */ = {isa = PBXFileReference; fileEncoding = 4; lastKnownFileType = sourcecode.javascript; name = TestCase.js; path = tests/TestCase.js; sourceTree = SOURCE_ROOT; };
		0270BC7F1B7D020100010E03 /* TestObjects.js */ = {isa = PBXFileReference; fileEncoding = 4; lastKnownFileType = sourcecode.javascript; name = TestObjects.js; path = tests/TestObjects.js; sourceTree = SOURCE_ROOT; };
		0270BCCF1B7D067300010E03 /* RealmReact.h */ = {isa = PBXFileReference; fileEncoding = 4; lastKnownFileType = sourcecode.c.h; name = RealmReact.h; path = ReactNative/RealmReact.h; sourceTree = "<group>"; };
		0270BCD01B7D067300010E03 /* RealmReact.m */ = {isa = PBXFileReference; fileEncoding = 4; lastKnownFileType = sourcecode.c.objc; name = RealmReact.m; path = ReactNative/RealmReact.m; sourceTree = "<group>"; };
>>>>>>> 9916fe14
		02A3C7841BC4317A00B1A7BE /* GCDWebServer.xcodeproj */ = {isa = PBXFileReference; lastKnownFileType = "wrapper.pb-project"; name = GCDWebServer.xcodeproj; path = vendor/GCDWebServer/GCDWebServer.xcodeproj; sourceTree = "<group>"; };
		02A3C7A41BC4341500B1A7BE /* libc++.tbd */ = {isa = PBXFileReference; lastKnownFileType = "sourcecode.text-based-dylib-definition"; name = "libc++.tbd"; path = "usr/lib/libc++.tbd"; sourceTree = SDKROOT; };
		02B29A161B7CF7C9008A7E6B /* RealmReact.framework */ = {isa = PBXFileReference; explicitFileType = wrapper.framework; includeInIndex = 0; path = RealmReact.framework; sourceTree = BUILT_PRODUCTS_DIR; };
		02B58CB11AE99CEC009B348C /* RealmJS.framework */ = {isa = PBXFileReference; explicitFileType = wrapper.framework; includeInIndex = 0; path = RealmJS.framework; sourceTree = BUILT_PRODUCTS_DIR; };
		02B58CBC1AE99CEC009B348C /* RealmJSTests.xctest */ = {isa = PBXFileReference; explicitFileType = wrapper.cfbundle; includeInIndex = 0; path = RealmJSTests.xctest; sourceTree = BUILT_PRODUCTS_DIR; };
		02B58CCD1AE99D4D009B348C /* JavaScriptCore.framework */ = {isa = PBXFileReference; lastKnownFileType = wrapper.framework; name = JavaScriptCore.framework; path = System/Library/Frameworks/JavaScriptCore.framework; sourceTree = SDKROOT; };
		02C0864C1BCDB27000942F9C /* list.cpp */ = {isa = PBXFileReference; fileEncoding = 4; lastKnownFileType = sourcecode.cpp.cpp; name = list.cpp; path = "src/object-store/list.cpp"; sourceTree = "<group>"; };
		02C0864D1BCDB27000942F9C /* list.hpp */ = {isa = PBXFileReference; fileEncoding = 4; lastKnownFileType = sourcecode.cpp.h; name = list.hpp; path = "src/object-store/list.hpp"; sourceTree = "<group>"; };
		02D456D91B7E59A500EE1299 /* ArrayTests.js */ = {isa = PBXFileReference; fileEncoding = 4; lastKnownFileType = sourcecode.javascript; name = ArrayTests.js; path = tests/ArrayTests.js; sourceTree = SOURCE_ROOT; };
		F64E1EF01BC3510E00E0E150 /* util.js */ = {isa = PBXFileReference; fileEncoding = 4; lastKnownFileType = sourcecode.javascript; name = util.js; path = tests/util.js; sourceTree = SOURCE_ROOT; };
		F68A278A1BC2722A0063D40A /* RJSModuleLoader.h */ = {isa = PBXFileReference; fileEncoding = 4; lastKnownFileType = sourcecode.c.h; name = RJSModuleLoader.h; path = tests/RJSModuleLoader.h; sourceTree = SOURCE_ROOT; };
		F68A278B1BC2722A0063D40A /* RJSModuleLoader.m */ = {isa = PBXFileReference; fileEncoding = 4; lastKnownFileType = sourcecode.c.objc; name = RJSModuleLoader.m; path = tests/RJSModuleLoader.m; sourceTree = SOURCE_ROOT; };
		F68A278D1BC30F0A0063D40A /* index.js */ = {isa = PBXFileReference; fileEncoding = 4; lastKnownFileType = sourcecode.javascript; name = index.js; path = tests/index.js; sourceTree = SOURCE_ROOT; };
/* End PBXFileReference section */

/* Begin PBXFrameworksBuildPhase section */
		02B29A131B7CF7C9008A7E6B /* Frameworks */ = {
			isa = PBXFrameworksBuildPhase;
			buildActionMask = 2147483647;
			files = (
				F6B3963D1BCE2430008BDC39 /* GCDWebServers.framework in Frameworks */,
				02B29A311B7CF86D008A7E6B /* RealmJS.framework in Frameworks */,
			);
			runOnlyForDeploymentPostprocessing = 0;
		};
		02B58CAD1AE99CEC009B348C /* Frameworks */ = {
			isa = PBXFrameworksBuildPhase;
			buildActionMask = 2147483647;
			files = (
				02B58CCE1AE99D4D009B348C /* JavaScriptCore.framework in Frameworks */,
			);
			runOnlyForDeploymentPostprocessing = 0;
		};
		02B58CB91AE99CEC009B348C /* Frameworks */ = {
			isa = PBXFrameworksBuildPhase;
			buildActionMask = 2147483647;
			files = (
				0270BC871B7D023200010E03 /* RealmJS.framework in Frameworks */,
				02D8D1F71B601984006DB49D /* JavaScriptCore.framework in Frameworks */,
			);
			runOnlyForDeploymentPostprocessing = 0;
		};
/* End PBXFrameworksBuildPhase section */

/* Begin PBXGroup section */
		0270BC3D1B7CFBFD00010E03 /* RealmJS */ = {
			isa = PBXGroup;
			children = (
				0270BC5D1B7CFC1C00010E03 /* object_accessor.hpp */,
				0270BC5E1B7CFC1C00010E03 /* object_schema.cpp */,
				0270BC5F1B7CFC1C00010E03 /* object_schema.hpp */,
				0270BC601B7CFC1C00010E03 /* object_store.cpp */,
				0270BC611B7CFC1C00010E03 /* object_store.hpp */,
				0270BC621B7CFC1C00010E03 /* property.hpp */,
				0270BC631B7CFC1C00010E03 /* results.cpp */,
				0270BC641B7CFC1C00010E03 /* results.hpp */,
				0270BC651B7CFC1C00010E03 /* shared_realm.cpp */,
				0270BC661B7CFC1C00010E03 /* shared_realm.hpp */,
				02601F011BA0F0C4007C91FF /* external_commit_helper.cpp */,
				02601F021BA0F0C4007C91FF /* external_commit_helper.hpp */,
				02601F051BA0F0CD007C91FF /* index_set.cpp */,
				02601F061BA0F0CD007C91FF /* index_set.hpp */,
				02C0864C1BCDB27000942F9C /* list.cpp */,
				02C0864D1BCDB27000942F9C /* list.hpp */,
				02601F0B1BA0F3A7007C91FF /* schema.cpp */,
				02601F0C1BA0F3A7007C91FF /* schema.hpp */,
				02601F0F1BA10228007C91FF /* transact_log_handler.cpp */,
				02601F101BA10228007C91FF /* transact_log_handler.hpp */,
				02601F071BA0F0CD007C91FF /* realm_delegate.hpp */,
				0270BC3E1B7CFC0D00010E03 /* RealmJS.h */,
				0270BC3F1B7CFC0D00010E03 /* RealmJS.mm */,
				02258FB11BC6E2D00075F13A /* RealmRPC.h */,
				02258FB21BC6E2D00075F13A /* RealmRPC.mm */,
				0270BC401B7CFC0D00010E03 /* RJSList.cpp */,
				0270BC411B7CFC0D00010E03 /* RJSList.hpp */,
				0270BC421B7CFC0D00010E03 /* RJSObject.hpp */,
				0270BC431B7CFC0D00010E03 /* RJSObject.mm */,
				0270BC441B7CFC0D00010E03 /* RJSRealm.hpp */,
				0270BC451B7CFC0D00010E03 /* RJSRealm.mm */,
				0270BC461B7CFC0D00010E03 /* RJSResults.hpp */,
				0270BC471B7CFC0D00010E03 /* RJSResults.mm */,
				0270BC481B7CFC0D00010E03 /* RJSSchema.hpp */,
				0270BC491B7CFC0D00010E03 /* RJSSchema.mm */,
				0270BC4A1B7CFC0D00010E03 /* RJSUtil.hpp */,
				0270BC4B1B7CFC0D00010E03 /* RJSUtil.mm */,
				0270BC5A1B7CFC1300010E03 /* Info.plist */,
			);
			name = RealmJS;
			sourceTree = "<group>";
		};
		0270BCCE1B7D066100010E03 /* RealmReact */ = {
			isa = PBXGroup;
			children = (
				0270BCCF1B7D067300010E03 /* RealmReact.h */,
				0270BCD01B7D067300010E03 /* RealmReact.m */,
			);
			name = RealmReact;
			sourceTree = "<group>";
		};
		02A3C7851BC4317A00B1A7BE /* Products */ = {
			isa = PBXGroup;
			children = (
				02A3C78E1BC4317A00B1A7BE /* GCDWebServer */,
				02A3C7901BC4317A00B1A7BE /* GCDWebServer.app */,
				02A3C7921BC4317A00B1A7BE /* GCDWebServers.framework */,
				02A3C7941BC4317A00B1A7BE /* GCDWebServers.framework */,
				02A3C7961BC4317A00B1A7BE /* Tests.xctest */,
			);
			name = Products;
			sourceTree = "<group>";
		};
		02B58CA71AE99CEB009B348C = {
			isa = PBXGroup;
			children = (
				02A3C7841BC4317A00B1A7BE /* GCDWebServer.xcodeproj */,
				02B58CCF1AE99D8C009B348C /* Frameworks */,
				0270BC3D1B7CFBFD00010E03 /* RealmJS */,
				02B58CC01AE99CEC009B348C /* RealmJSTests */,
				0270BCCE1B7D066100010E03 /* RealmReact */,
				02B58CB21AE99CEC009B348C /* Products */,
			);
			sourceTree = "<group>";
		};
		02B58CB21AE99CEC009B348C /* Products */ = {
			isa = PBXGroup;
			children = (
				02B58CB11AE99CEC009B348C /* RealmJS.framework */,
				02B58CBC1AE99CEC009B348C /* RealmJSTests.xctest */,
				02B29A161B7CF7C9008A7E6B /* RealmReact.framework */,
			);
			name = Products;
			sourceTree = "<group>";
		};
		02B58CC01AE99CEC009B348C /* RealmJSTests */ = {
			isa = PBXGroup;
			children = (
				0270BC781B7D020100010E03 /* Info.plist */,
				F68A278D1BC30F0A0063D40A /* index.js */,
				0270BC7E1B7D020100010E03 /* asserts.js */,
				0270BC7F1B7D020100010E03 /* schemas.js */,
				F64E1EF01BC3510E00E0E150 /* util.js */,
				02D456D91B7E59A500EE1299 /* ArrayTests.js */,
				0270BC791B7D020100010E03 /* ObjectTests.js */,
				0270BC7C1B7D020100010E03 /* RealmTests.js */,
				0270BC7D1B7D020100010E03 /* ResultsTests.js */,
				0270BC7A1B7D020100010E03 /* RealmJSTests.h */,
				0270BC7B1B7D020100010E03 /* RealmJSTests.mm */,
				F68A278A1BC2722A0063D40A /* RJSModuleLoader.h */,
				F68A278B1BC2722A0063D40A /* RJSModuleLoader.m */,
			);
			path = RealmJSTests;
			sourceTree = "<group>";
		};
		02B58CCF1AE99D8C009B348C /* Frameworks */ = {
			isa = PBXGroup;
			children = (
				02A3C7A41BC4341500B1A7BE /* libc++.tbd */,
				02B58CCD1AE99D4D009B348C /* JavaScriptCore.framework */,
			);
			name = Frameworks;
			sourceTree = "<group>";
		};
/* End PBXGroup section */

/* Begin PBXHeadersBuildPhase section */
		02B58CAE1AE99CEC009B348C /* Headers */ = {
			isa = PBXHeadersBuildPhase;
			buildActionMask = 2147483647;
			files = (
				0270BC4C1B7CFC0D00010E03 /* RealmJS.h in Headers */,
				02258FB31BC6E2D00075F13A /* RealmRPC.h in Headers */,
				0270BC4F1B7CFC0D00010E03 /* RJSList.hpp in Headers */,
				0270BC541B7CFC0D00010E03 /* RJSResults.hpp in Headers */,
				0270BC581B7CFC0D00010E03 /* RJSUtil.hpp in Headers */,
				0270BC561B7CFC0D00010E03 /* RJSSchema.hpp in Headers */,
				0270BC521B7CFC0D00010E03 /* RJSRealm.hpp in Headers */,
				0270BC501B7CFC0D00010E03 /* RJSObject.hpp in Headers */,
				02601F0E1BA0F3A7007C91FF /* schema.hpp in Headers */,
				0270BC6C1B7CFC1C00010E03 /* object_store.hpp in Headers */,
				02601F0A1BA0F0CD007C91FF /* realm_delegate.hpp in Headers */,
				02601F121BA10228007C91FF /* transact_log_handler.hpp in Headers */,
				0270BC681B7CFC1C00010E03 /* object_accessor.hpp in Headers */,
				0270BC711B7CFC1C00010E03 /* shared_realm.hpp in Headers */,
				0270BC6A1B7CFC1C00010E03 /* object_schema.hpp in Headers */,
				02601F041BA0F0C4007C91FF /* external_commit_helper.hpp in Headers */,
				02601F091BA0F0CD007C91FF /* index_set.hpp in Headers */,
				0270BC6D1B7CFC1C00010E03 /* property.hpp in Headers */,
				02C0864F1BCDB27000942F9C /* list.hpp in Headers */,
				0270BC6F1B7CFC1C00010E03 /* results.hpp in Headers */,
			);
			runOnlyForDeploymentPostprocessing = 0;
		};
		F64426BD1BCDA39000A81210 /* Headers */ = {
			isa = PBXHeadersBuildPhase;
			buildActionMask = 2147483647;
			files = (
				F636F6C81BCDB3570023F35C /* RealmReact.h in Headers */,
			);
			runOnlyForDeploymentPostprocessing = 0;
		};
/* End PBXHeadersBuildPhase section */

/* Begin PBXNativeTarget section */
		02B29A151B7CF7C9008A7E6B /* RealmReact */ = {
			isa = PBXNativeTarget;
			buildConfigurationList = 02B29A271B7CF7C9008A7E6B /* Build configuration list for PBXNativeTarget "RealmReact" */;
			buildPhases = (
				02B29A121B7CF7C9008A7E6B /* Sources */,
				02B29A131B7CF7C9008A7E6B /* Frameworks */,
				F64426BD1BCDA39000A81210 /* Headers */,
				F64426BF1BCDA3FE00A81210 /* Embed Frameworks */,
			);
			buildRules = (
			);
			dependencies = (
				02313C471BCC4A43003F9107 /* PBXTargetDependency */,
				02B29A301B7CF7ED008A7E6B /* PBXTargetDependency */,
			);
			name = RealmReact;
			productName = RealmReact;
			productReference = 02B29A161B7CF7C9008A7E6B /* RealmReact.framework */;
			productType = "com.apple.product-type.framework";
		};
		02B58CB01AE99CEC009B348C /* RealmJS */ = {
			isa = PBXNativeTarget;
			buildConfigurationList = 02B58CC71AE99CEC009B348C /* Build configuration list for PBXNativeTarget "RealmJS" */;
			buildPhases = (
				02D8D1F61B5FFA75006DB49D /* Download Core */,
				02B58CAC1AE99CEC009B348C /* Sources */,
				02B58CAD1AE99CEC009B348C /* Frameworks */,
				02B58CAE1AE99CEC009B348C /* Headers */,
				02B58CAF1AE99CEC009B348C /* Resources */,
			);
			buildRules = (
			);
			dependencies = (
			);
			name = RealmJS;
			productName = RealmJS;
			productReference = 02B58CB11AE99CEC009B348C /* RealmJS.framework */;
			productType = "com.apple.product-type.framework";
		};
		02B58CBB1AE99CEC009B348C /* RealmJSTests */ = {
			isa = PBXNativeTarget;
			buildConfigurationList = 02B58CCA1AE99CEC009B348C /* Build configuration list for PBXNativeTarget "RealmJSTests" */;
			buildPhases = (
				02B58CB81AE99CEC009B348C /* Sources */,
				02B58CB91AE99CEC009B348C /* Frameworks */,
				02B58CBA1AE99CEC009B348C /* Resources */,
			);
			buildRules = (
			);
			dependencies = (
				02B58CBF1AE99CEC009B348C /* PBXTargetDependency */,
			);
			name = RealmJSTests;
			productName = RealmJSTests;
			productReference = 02B58CBC1AE99CEC009B348C /* RealmJSTests.xctest */;
			productType = "com.apple.product-type.bundle.unit-test";
		};
/* End PBXNativeTarget section */

/* Begin PBXProject section */
		02B58CA81AE99CEB009B348C /* Project object */ = {
			isa = PBXProject;
			attributes = {
				LastUpgradeCheck = 0700;
				ORGANIZATIONNAME = Realm;
				TargetAttributes = {
					02B29A151B7CF7C9008A7E6B = {
						CreatedOnToolsVersion = 6.4;
					};
					02B58CB01AE99CEC009B348C = {
						CreatedOnToolsVersion = 6.3.1;
					};
					02B58CBB1AE99CEC009B348C = {
						CreatedOnToolsVersion = 6.3.1;
					};
				};
			};
			buildConfigurationList = 02B58CAB1AE99CEB009B348C /* Build configuration list for PBXProject "RealmJS" */;
			compatibilityVersion = "Xcode 3.2";
			developmentRegion = English;
			hasScannedForEncodings = 0;
			knownRegions = (
				en,
			);
			mainGroup = 02B58CA71AE99CEB009B348C;
			productRefGroup = 02B58CB21AE99CEC009B348C /* Products */;
			projectDirPath = "";
			projectReferences = (
				{
					ProductGroup = 02A3C7851BC4317A00B1A7BE /* Products */;
					ProjectRef = 02A3C7841BC4317A00B1A7BE /* GCDWebServer.xcodeproj */;
				},
			);
			projectRoot = "";
			targets = (
				02B58CB01AE99CEC009B348C /* RealmJS */,
				02B58CBB1AE99CEC009B348C /* RealmJSTests */,
				02B29A151B7CF7C9008A7E6B /* RealmReact */,
			);
		};
/* End PBXProject section */

/* Begin PBXReferenceProxy section */
		02A3C78E1BC4317A00B1A7BE /* GCDWebServer */ = {
			isa = PBXReferenceProxy;
			fileType = "compiled.mach-o.executable";
			path = GCDWebServer;
			remoteRef = 02A3C78D1BC4317A00B1A7BE /* PBXContainerItemProxy */;
			sourceTree = BUILT_PRODUCTS_DIR;
		};
		02A3C7901BC4317A00B1A7BE /* GCDWebServer.app */ = {
			isa = PBXReferenceProxy;
			fileType = wrapper.application;
			path = GCDWebServer.app;
			remoteRef = 02A3C78F1BC4317A00B1A7BE /* PBXContainerItemProxy */;
			sourceTree = BUILT_PRODUCTS_DIR;
		};
		02A3C7921BC4317A00B1A7BE /* GCDWebServers.framework */ = {
			isa = PBXReferenceProxy;
			fileType = wrapper.framework;
			path = GCDWebServers.framework;
			remoteRef = 02A3C7911BC4317A00B1A7BE /* PBXContainerItemProxy */;
			sourceTree = BUILT_PRODUCTS_DIR;
		};
		02A3C7941BC4317A00B1A7BE /* GCDWebServers.framework */ = {
			isa = PBXReferenceProxy;
			fileType = wrapper.framework;
			path = GCDWebServers.framework;
			remoteRef = 02A3C7931BC4317A00B1A7BE /* PBXContainerItemProxy */;
			sourceTree = BUILT_PRODUCTS_DIR;
		};
		02A3C7961BC4317A00B1A7BE /* Tests.xctest */ = {
			isa = PBXReferenceProxy;
			fileType = wrapper.cfbundle;
			path = Tests.xctest;
			remoteRef = 02A3C7951BC4317A00B1A7BE /* PBXContainerItemProxy */;
			sourceTree = BUILT_PRODUCTS_DIR;
		};
/* End PBXReferenceProxy section */

/* Begin PBXResourcesBuildPhase section */
		02B58CAF1AE99CEC009B348C /* Resources */ = {
			isa = PBXResourcesBuildPhase;
			buildActionMask = 2147483647;
			files = (
			);
			runOnlyForDeploymentPostprocessing = 0;
		};
		02B58CBA1AE99CEC009B348C /* Resources */ = {
			isa = PBXResourcesBuildPhase;
			buildActionMask = 2147483647;
			files = (
				F64E1EF11BC3510E00E0E150 /* util.js in Resources */,
				0270BC851B7D020100010E03 /* asserts.js in Resources */,
				0270BC811B7D020100010E03 /* ObjectTests.js in Resources */,
				02D456DA1B7E59A500EE1299 /* ArrayTests.js in Resources */,
				0270BC861B7D020100010E03 /* schemas.js in Resources */,
				F68A278E1BC30F0A0063D40A /* index.js in Resources */,
				0270BC831B7D020100010E03 /* RealmTests.js in Resources */,
				0270BC841B7D020100010E03 /* ResultsTests.js in Resources */,
			);
			runOnlyForDeploymentPostprocessing = 0;
		};
/* End PBXResourcesBuildPhase section */

/* Begin PBXShellScriptBuildPhase section */
		02D8D1F61B5FFA75006DB49D /* Download Core */ = {
			isa = PBXShellScriptBuildPhase;
			buildActionMask = 2147483647;
			files = (
			);
			inputPaths = (
			);
			name = "Download Core";
			outputPaths = (
			);
			runOnlyForDeploymentPostprocessing = 0;
			shellPath = /bin/sh;
			shellScript = ": ${REALM_CORE_VERSION:=0.92.1.1} # set to \"current\" to always use the current build\n\necho \"Downloading dependency: core ${REALM_CORE_VERSION}\"\nTMP_DIR=\"$TMPDIR/core_bin\"\nmkdir -p \"${TMP_DIR}\"\nCORE_TMP_TAR=\"${TMP_DIR}/core-${REALM_CORE_VERSION}.tar.bz2.tmp\"\nCORE_TAR=\"${TMP_DIR}/core-${REALM_CORE_VERSION}.tar.bz2\"\nif [ ! -f \"${CORE_TAR}\" ]; then\ncurl -f -L -s \"http://static.realm.io/downloads/core/realm-core-${REALM_CORE_VERSION}.tar.bz2\" -o \"${CORE_TMP_TAR}\" ||\n(echo \"Downloading core failed. Please try again once you have an Internet connection.\" && exit 1)\nmv \"${CORE_TMP_TAR}\" \"${CORE_TAR}\"\nfi\n\n(\ncd \"${TMP_DIR}\"\nrm -rf core\ntar xjf \"${CORE_TAR}\"\nmv core core-${REALM_CORE_VERSION}\n)\n\nrm -rf core-${REALM_CORE_VERSION} core\nmv ${TMP_DIR}/core-${REALM_CORE_VERSION} .\nln -s core-${REALM_CORE_VERSION} core";
		};
/* End PBXShellScriptBuildPhase section */

/* Begin PBXSourcesBuildPhase section */
		02B29A121B7CF7C9008A7E6B /* Sources */ = {
			isa = PBXSourcesBuildPhase;
			buildActionMask = 2147483647;
			files = (
				0270BCD11B7D067300010E03 /* RealmReact.m in Sources */,
			);
			runOnlyForDeploymentPostprocessing = 0;
		};
		02B58CAC1AE99CEC009B348C /* Sources */ = {
			isa = PBXSourcesBuildPhase;
			buildActionMask = 2147483647;
			files = (
				0270BC571B7CFC0D00010E03 /* RJSSchema.mm in Sources */,
				0270BC691B7CFC1C00010E03 /* object_schema.cpp in Sources */,
				02601F0D1BA0F3A7007C91FF /* schema.cpp in Sources */,
				0270BC6E1B7CFC1C00010E03 /* results.cpp in Sources */,
				0270BC511B7CFC0D00010E03 /* RJSObject.mm in Sources */,
				0270BC4D1B7CFC0D00010E03 /* RealmJS.mm in Sources */,
				02601F081BA0F0CD007C91FF /* index_set.cpp in Sources */,
				02258FB41BC6E2D00075F13A /* RealmRPC.mm in Sources */,
				02601F111BA10228007C91FF /* transact_log_handler.cpp in Sources */,
				0270BC591B7CFC0D00010E03 /* RJSUtil.mm in Sources */,
				0270BC551B7CFC0D00010E03 /* RJSResults.mm in Sources */,
				02C0864E1BCDB27000942F9C /* list.cpp in Sources */,
				02601F031BA0F0C4007C91FF /* external_commit_helper.cpp in Sources */,
				0270BC6B1B7CFC1C00010E03 /* object_store.cpp in Sources */,
				0270BC701B7CFC1C00010E03 /* shared_realm.cpp in Sources */,
				0270BC4E1B7CFC0D00010E03 /* RJSList.cpp in Sources */,
				0270BC531B7CFC0D00010E03 /* RJSRealm.mm in Sources */,
			);
			runOnlyForDeploymentPostprocessing = 0;
		};
		02B58CB81AE99CEC009B348C /* Sources */ = {
			isa = PBXSourcesBuildPhase;
			buildActionMask = 2147483647;
			files = (
				F68A278C1BC2722A0063D40A /* RJSModuleLoader.m in Sources */,
				0270BC821B7D020100010E03 /* RealmJSTests.mm in Sources */,
			);
			runOnlyForDeploymentPostprocessing = 0;
		};
/* End PBXSourcesBuildPhase section */

/* Begin PBXTargetDependency section */
		02313C471BCC4A43003F9107 /* PBXTargetDependency */ = {
			isa = PBXTargetDependency;
			name = "GCDWebServers (iOS)";
			targetProxy = 02313C461BCC4A43003F9107 /* PBXContainerItemProxy */;
		};
		02B29A301B7CF7ED008A7E6B /* PBXTargetDependency */ = {
			isa = PBXTargetDependency;
			target = 02B58CB01AE99CEC009B348C /* RealmJS */;
			targetProxy = 02B29A2F1B7CF7ED008A7E6B /* PBXContainerItemProxy */;
		};
		02B58CBF1AE99CEC009B348C /* PBXTargetDependency */ = {
			isa = PBXTargetDependency;
			target = 02B58CB01AE99CEC009B348C /* RealmJS */;
			targetProxy = 02B58CBE1AE99CEC009B348C /* PBXContainerItemProxy */;
		};
/* End PBXTargetDependency section */

/* Begin XCBuildConfiguration section */
		02B29A281B7CF7C9008A7E6B /* Debug */ = {
			isa = XCBuildConfiguration;
			buildSettings = {
				CLANG_CXX_LANGUAGE_STANDARD = "c++14";
				DEFINES_MODULE = YES;
				DYLIB_COMPATIBILITY_VERSION = 1;
				DYLIB_CURRENT_VERSION = 1;
				DYLIB_INSTALL_NAME_BASE = "@rpath";
				FRAMEWORK_SEARCH_PATHS = (
					"$(inherited)",
					"$(PROJECT_DIR)",
				);
				GCC_PREPROCESSOR_DEFINITIONS = (
					"DEBUG=1",
					"$(inherited)",
				);
				HEADER_SEARCH_PATHS = (
					"$(inherited)",
					/Applications/Xcode.app/Contents/Developer/Toolchains/XcodeDefault.xctoolchain/usr/include,
					"$(SRCROOT)/examples/ReactExample/node_modules/react-native/React/",
				);
				INFOPLIST_FILE = src/Info.plist;
				INSTALL_PATH = "$(LOCAL_LIBRARY_DIR)/Frameworks";
				IPHONEOS_DEPLOYMENT_TARGET = 8.0;
				LD_RUNPATH_SEARCH_PATHS = "$(inherited) @loader_path/Frameworks";
				OTHER_CPLUSPLUSFLAGS = (
					"$(OTHER_CFLAGS)",
					"-isystem",
					core/include,
				);
				PRODUCT_BUNDLE_IDENTIFIER = "io.realm.$(PRODUCT_NAME:rfc1034identifier)";
				PRODUCT_NAME = "$(TARGET_NAME)";
				SKIP_INSTALL = YES;
			};
			name = Debug;
		};
		02B29A291B7CF7C9008A7E6B /* GCov_Build */ = {
			isa = XCBuildConfiguration;
			buildSettings = {
				CLANG_CXX_LANGUAGE_STANDARD = "c++14";
				DEFINES_MODULE = YES;
				DYLIB_COMPATIBILITY_VERSION = 1;
				DYLIB_CURRENT_VERSION = 1;
				DYLIB_INSTALL_NAME_BASE = "@rpath";
				FRAMEWORK_SEARCH_PATHS = (
					"$(inherited)",
					"$(PROJECT_DIR)",
				);
				HEADER_SEARCH_PATHS = (
					"$(inherited)",
					/Applications/Xcode.app/Contents/Developer/Toolchains/XcodeDefault.xctoolchain/usr/include,
					"$(SRCROOT)/examples/ReactExample/node_modules/react-native/React/",
				);
				INFOPLIST_FILE = src/Info.plist;
				INSTALL_PATH = "$(LOCAL_LIBRARY_DIR)/Frameworks";
				IPHONEOS_DEPLOYMENT_TARGET = 8.0;
				LD_RUNPATH_SEARCH_PATHS = "$(inherited) @loader_path/Frameworks";
				OTHER_CPLUSPLUSFLAGS = (
					"$(OTHER_CFLAGS)",
					"-isystem",
					core/include,
				);
				PRODUCT_BUNDLE_IDENTIFIER = "io.realm.$(PRODUCT_NAME:rfc1034identifier)";
				PRODUCT_NAME = "$(TARGET_NAME)";
				SKIP_INSTALL = YES;
			};
			name = GCov_Build;
		};
		02B29A2A1B7CF7C9008A7E6B /* Release */ = {
			isa = XCBuildConfiguration;
			buildSettings = {
				CLANG_CXX_LANGUAGE_STANDARD = "c++14";
				DEFINES_MODULE = YES;
				DYLIB_COMPATIBILITY_VERSION = 1;
				DYLIB_CURRENT_VERSION = 1;
				DYLIB_INSTALL_NAME_BASE = "@rpath";
				FRAMEWORK_SEARCH_PATHS = (
					"$(inherited)",
					"$(PROJECT_DIR)",
				);
				HEADER_SEARCH_PATHS = (
					"$(inherited)",
					/Applications/Xcode.app/Contents/Developer/Toolchains/XcodeDefault.xctoolchain/usr/include,
					"$(SRCROOT)/examples/ReactExample/node_modules/react-native/React/",
				);
				INFOPLIST_FILE = src/Info.plist;
				INSTALL_PATH = "$(LOCAL_LIBRARY_DIR)/Frameworks";
				IPHONEOS_DEPLOYMENT_TARGET = 8.0;
				LD_RUNPATH_SEARCH_PATHS = "$(inherited) @loader_path/Frameworks";
				OTHER_CPLUSPLUSFLAGS = (
					"$(OTHER_CFLAGS)",
					"-isystem",
					core/include,
				);
				PRODUCT_BUNDLE_IDENTIFIER = "io.realm.$(PRODUCT_NAME:rfc1034identifier)";
				PRODUCT_NAME = "$(TARGET_NAME)";
				SKIP_INSTALL = YES;
			};
			name = Release;
		};
		02B58CC51AE99CEC009B348C /* Debug */ = {
			isa = XCBuildConfiguration;
			buildSettings = {
				ALWAYS_SEARCH_USER_PATHS = NO;
				CLANG_CXX_LANGUAGE_STANDARD = "gnu++0x";
				CLANG_CXX_LIBRARY = "libc++";
				CLANG_ENABLE_MODULES = YES;
				CLANG_ENABLE_OBJC_ARC = YES;
				CLANG_WARN_BOOL_CONVERSION = YES;
				CLANG_WARN_CONSTANT_CONVERSION = YES;
				CLANG_WARN_DIRECT_OBJC_ISA_USAGE = YES_ERROR;
				CLANG_WARN_EMPTY_BODY = YES;
				CLANG_WARN_ENUM_CONVERSION = YES;
				CLANG_WARN_INT_CONVERSION = YES;
				CLANG_WARN_OBJC_ROOT_CLASS = YES_ERROR;
				CLANG_WARN_UNREACHABLE_CODE = YES;
				CLANG_WARN__DUPLICATE_METHOD_MATCH = YES;
				"CODE_SIGN_IDENTITY[sdk=iphoneos*]" = "iPhone Developer";
				COPY_PHASE_STRIP = NO;
				CURRENT_PROJECT_VERSION = 1;
				DEBUG_INFORMATION_FORMAT = "dwarf-with-dsym";
				ENABLE_STRICT_OBJC_MSGSEND = YES;
				ENABLE_TESTABILITY = YES;
				GCC_C_LANGUAGE_STANDARD = gnu99;
				GCC_DYNAMIC_NO_PIC = NO;
				GCC_GENERATE_TEST_COVERAGE_FILES = NO;
				GCC_NO_COMMON_BLOCKS = YES;
				GCC_OPTIMIZATION_LEVEL = 0;
				GCC_PREPROCESSOR_DEFINITIONS = (
					REALM_HAVE_CONFIG,
					REALM_DEBUG,
					__ASSERTMACROS__,
				);
				GCC_SYMBOLS_PRIVATE_EXTERN = NO;
				GCC_WARN_64_TO_32_BIT_CONVERSION = YES;
				GCC_WARN_ABOUT_RETURN_TYPE = YES_ERROR;
				GCC_WARN_UNDECLARED_SELECTOR = YES;
				GCC_WARN_UNINITIALIZED_AUTOS = YES_AGGRESSIVE;
				GCC_WARN_UNUSED_FUNCTION = YES;
				GCC_WARN_UNUSED_VARIABLE = YES;
				IPHONEOS_DEPLOYMENT_TARGET = 8.3;
				MTL_ENABLE_DEBUG_INFO = YES;
				ONLY_ACTIVE_ARCH = YES;
				SDKROOT = iphoneos;
				TARGETED_DEVICE_FAMILY = "1,2";
				VERSIONING_SYSTEM = "apple-generic";
				VERSION_INFO_PREFIX = "";
			};
			name = Debug;
		};
		02B58CC61AE99CEC009B348C /* Release */ = {
			isa = XCBuildConfiguration;
			buildSettings = {
				ALWAYS_SEARCH_USER_PATHS = NO;
				CLANG_CXX_LANGUAGE_STANDARD = "gnu++0x";
				CLANG_CXX_LIBRARY = "libc++";
				CLANG_ENABLE_MODULES = YES;
				CLANG_ENABLE_OBJC_ARC = YES;
				CLANG_WARN_BOOL_CONVERSION = YES;
				CLANG_WARN_CONSTANT_CONVERSION = YES;
				CLANG_WARN_DIRECT_OBJC_ISA_USAGE = YES_ERROR;
				CLANG_WARN_EMPTY_BODY = YES;
				CLANG_WARN_ENUM_CONVERSION = YES;
				CLANG_WARN_INT_CONVERSION = YES;
				CLANG_WARN_OBJC_ROOT_CLASS = YES_ERROR;
				CLANG_WARN_UNREACHABLE_CODE = YES;
				CLANG_WARN__DUPLICATE_METHOD_MATCH = YES;
				"CODE_SIGN_IDENTITY[sdk=iphoneos*]" = "iPhone Developer";
				COPY_PHASE_STRIP = NO;
				CURRENT_PROJECT_VERSION = 1;
				DEBUG_INFORMATION_FORMAT = "dwarf-with-dsym";
				ENABLE_NS_ASSERTIONS = NO;
				ENABLE_STRICT_OBJC_MSGSEND = YES;
				GCC_C_LANGUAGE_STANDARD = gnu99;
				GCC_GENERATE_TEST_COVERAGE_FILES = NO;
				GCC_NO_COMMON_BLOCKS = YES;
				GCC_PREPROCESSOR_DEFINITIONS = (
					REALM_HAVE_CONFIG,
					__ASSERTMACROS__,
				);
				GCC_WARN_64_TO_32_BIT_CONVERSION = YES;
				GCC_WARN_ABOUT_RETURN_TYPE = YES_ERROR;
				GCC_WARN_UNDECLARED_SELECTOR = YES;
				GCC_WARN_UNINITIALIZED_AUTOS = YES_AGGRESSIVE;
				GCC_WARN_UNUSED_FUNCTION = YES;
				GCC_WARN_UNUSED_VARIABLE = YES;
				IPHONEOS_DEPLOYMENT_TARGET = 8.3;
				MTL_ENABLE_DEBUG_INFO = NO;
				SDKROOT = iphoneos;
				TARGETED_DEVICE_FAMILY = "1,2";
				VALIDATE_PRODUCT = YES;
				VERSIONING_SYSTEM = "apple-generic";
				VERSION_INFO_PREFIX = "";
			};
			name = Release;
		};
		02B58CC81AE99CEC009B348C /* Debug */ = {
			isa = XCBuildConfiguration;
			buildSettings = {
				APPLICATION_EXTENSION_API_ONLY = YES;
				CLANG_CXX_LANGUAGE_STANDARD = "c++14";
				DEFINES_MODULE = YES;
				DYLIB_COMPATIBILITY_VERSION = 1;
				DYLIB_CURRENT_VERSION = 1;
				DYLIB_INSTALL_NAME_BASE = "@rpath";
				FRAMEWORK_SEARCH_PATHS = "$(PROJECT_DIR)";
				GCC_NO_COMMON_BLOCKS = NO;
				GCC_PREPROCESSOR_DEFINITIONS = (
					REALM_HAVE_CONFIG,
					"DEBUG=1",
					REALM_DEBUG,
					__ASSERTMACROS__,
				);
				HEADER_SEARCH_PATHS = (
					"$(inherited)",
					/Applications/Xcode.app/Contents/Developer/Toolchains/XcodeDefault.xctoolchain/usr/include,
				);
				INFOPLIST_FILE = src/Info.plist;
				INSTALL_PATH = "$(LOCAL_LIBRARY_DIR)/Frameworks";
				IPHONEOS_DEPLOYMENT_TARGET = 8.0;
				LD_RUNPATH_SEARCH_PATHS = "$(inherited) @executable_path/Frameworks @loader_path/Frameworks";
				LIBRARY_SEARCH_PATHS = core;
				OTHER_CPLUSPLUSFLAGS = (
					"$(OTHER_CFLAGS)",
					"-isystem",
					core/include,
				);
				OTHER_LDFLAGS = "-lrealm-ios-dbg";
				OTHER_LIBTOOLFLAGS = "-lrealm-ios-dbg";
				PRODUCT_BUNDLE_IDENTIFIER = "io.realm.$(PRODUCT_NAME:rfc1034identifier)";
				PRODUCT_NAME = "$(TARGET_NAME)";
				SKIP_INSTALL = YES;
			};
			name = Debug;
		};
		02B58CC91AE99CEC009B348C /* Release */ = {
			isa = XCBuildConfiguration;
			buildSettings = {
				APPLICATION_EXTENSION_API_ONLY = YES;
				CLANG_CXX_LANGUAGE_STANDARD = "c++14";
				DEFINES_MODULE = YES;
				DYLIB_COMPATIBILITY_VERSION = 1;
				DYLIB_CURRENT_VERSION = 1;
				DYLIB_INSTALL_NAME_BASE = "@rpath";
				FRAMEWORK_SEARCH_PATHS = "$(PROJECT_DIR)";
				GCC_NO_COMMON_BLOCKS = NO;
				HEADER_SEARCH_PATHS = (
					"$(inherited)",
					/Applications/Xcode.app/Contents/Developer/Toolchains/XcodeDefault.xctoolchain/usr/include,
				);
				INFOPLIST_FILE = src/Info.plist;
				INSTALL_PATH = "$(LOCAL_LIBRARY_DIR)/Frameworks";
				IPHONEOS_DEPLOYMENT_TARGET = 8.0;
				LD_RUNPATH_SEARCH_PATHS = "$(inherited) @executable_path/Frameworks @loader_path/Frameworks";
				LIBRARY_SEARCH_PATHS = core;
				OTHER_CPLUSPLUSFLAGS = (
					"$(OTHER_CFLAGS)",
					"-isystem",
					core/include,
				);
				OTHER_LDFLAGS = "-lrealm-ios";
				OTHER_LIBTOOLFLAGS = "-lrealm-ios";
				PRODUCT_BUNDLE_IDENTIFIER = "io.realm.$(PRODUCT_NAME:rfc1034identifier)";
				PRODUCT_NAME = "$(TARGET_NAME)";
				SKIP_INSTALL = YES;
			};
			name = Release;
		};
		02B58CCB1AE99CEC009B348C /* Debug */ = {
			isa = XCBuildConfiguration;
			buildSettings = {
				FRAMEWORK_SEARCH_PATHS = (
					"$(SDKROOT)/Developer/Library/Frameworks",
					"$(inherited)",
					build/iOS,
				);
				GCC_PREPROCESSOR_DEFINITIONS = (
					"DEBUG=1",
					"$(inherited)",
				);
				INFOPLIST_FILE = tests/Info.plist;
				IPHONEOS_DEPLOYMENT_TARGET = 8.0;
				LD_RUNPATH_SEARCH_PATHS = "$(inherited) @executable_path/Frameworks @loader_path/Frameworks";
				OTHER_CPLUSPLUSFLAGS = (
					"$(OTHER_CFLAGS)",
					"-isystem",
					core/include,
				);
				PRODUCT_BUNDLE_IDENTIFIER = "io.realm.$(PRODUCT_NAME:rfc1034identifier)";
				PRODUCT_NAME = "$(TARGET_NAME)";
			};
			name = Debug;
		};
		02B58CCC1AE99CEC009B348C /* Release */ = {
			isa = XCBuildConfiguration;
			buildSettings = {
				FRAMEWORK_SEARCH_PATHS = (
					"$(SDKROOT)/Developer/Library/Frameworks",
					"$(inherited)",
					build/iOS,
				);
				INFOPLIST_FILE = tests/Info.plist;
				IPHONEOS_DEPLOYMENT_TARGET = 8.0;
				LD_RUNPATH_SEARCH_PATHS = "$(inherited) @executable_path/Frameworks @loader_path/Frameworks";
				OTHER_CPLUSPLUSFLAGS = (
					"$(OTHER_CFLAGS)",
					"-isystem",
					core/include,
				);
				PRODUCT_BUNDLE_IDENTIFIER = "io.realm.$(PRODUCT_NAME:rfc1034identifier)";
				PRODUCT_NAME = "$(TARGET_NAME)";
			};
			name = Release;
		};
		02F9EE1C1B6BF66300C807E8 /* GCov_Build */ = {
			isa = XCBuildConfiguration;
			buildSettings = {
				ALWAYS_SEARCH_USER_PATHS = NO;
				CLANG_CXX_LANGUAGE_STANDARD = "gnu++0x";
				CLANG_CXX_LIBRARY = "libc++";
				CLANG_ENABLE_MODULES = YES;
				CLANG_ENABLE_OBJC_ARC = YES;
				CLANG_WARN_BOOL_CONVERSION = YES;
				CLANG_WARN_CONSTANT_CONVERSION = YES;
				CLANG_WARN_DIRECT_OBJC_ISA_USAGE = YES_ERROR;
				CLANG_WARN_EMPTY_BODY = YES;
				CLANG_WARN_ENUM_CONVERSION = YES;
				CLANG_WARN_INT_CONVERSION = YES;
				CLANG_WARN_OBJC_ROOT_CLASS = YES_ERROR;
				CLANG_WARN_UNREACHABLE_CODE = YES;
				CLANG_WARN__DUPLICATE_METHOD_MATCH = YES;
				"CODE_SIGN_IDENTITY[sdk=iphoneos*]" = "iPhone Developer";
				COPY_PHASE_STRIP = NO;
				CURRENT_PROJECT_VERSION = 1;
				DEBUG_INFORMATION_FORMAT = "dwarf-with-dsym";
				ENABLE_STRICT_OBJC_MSGSEND = YES;
				GCC_C_LANGUAGE_STANDARD = gnu99;
				GCC_DYNAMIC_NO_PIC = NO;
				GCC_GENERATE_TEST_COVERAGE_FILES = YES;
				GCC_INSTRUMENT_PROGRAM_FLOW_ARCS = YES;
				GCC_NO_COMMON_BLOCKS = YES;
				GCC_OPTIMIZATION_LEVEL = 0;
				GCC_PREPROCESSOR_DEFINITIONS = (
					REALM_HAVE_CONFIG,
					REALM_DEBUG,
					__ASSERTMACROS__,
				);
				GCC_SYMBOLS_PRIVATE_EXTERN = NO;
				GCC_WARN_64_TO_32_BIT_CONVERSION = YES;
				GCC_WARN_ABOUT_RETURN_TYPE = YES_ERROR;
				GCC_WARN_UNDECLARED_SELECTOR = YES;
				GCC_WARN_UNINITIALIZED_AUTOS = YES_AGGRESSIVE;
				GCC_WARN_UNUSED_FUNCTION = YES;
				GCC_WARN_UNUSED_VARIABLE = YES;
				IPHONEOS_DEPLOYMENT_TARGET = 8.3;
				MTL_ENABLE_DEBUG_INFO = YES;
				ONLY_ACTIVE_ARCH = YES;
				SDKROOT = iphoneos;
				TARGETED_DEVICE_FAMILY = "1,2";
				VERSIONING_SYSTEM = "apple-generic";
				VERSION_INFO_PREFIX = "";
			};
			name = GCov_Build;
		};
		02F9EE1D1B6BF66300C807E8 /* GCov_Build */ = {
			isa = XCBuildConfiguration;
			buildSettings = {
				APPLICATION_EXTENSION_API_ONLY = YES;
				CLANG_CXX_LANGUAGE_STANDARD = "c++14";
				DEFINES_MODULE = YES;
				DYLIB_COMPATIBILITY_VERSION = 1;
				DYLIB_CURRENT_VERSION = 1;
				DYLIB_INSTALL_NAME_BASE = "@rpath";
				FRAMEWORK_SEARCH_PATHS = "$(PROJECT_DIR)";
				GCC_NO_COMMON_BLOCKS = NO;
				GCC_PREPROCESSOR_DEFINITIONS = (
					REALM_HAVE_CONFIG,
					"DEBUG=1",
					REALM_DEBUG,
					__ASSERTMACROS__,
				);
				HEADER_SEARCH_PATHS = (
					"$(inherited)",
					/Applications/Xcode.app/Contents/Developer/Toolchains/XcodeDefault.xctoolchain/usr/include,
				);
				INFOPLIST_FILE = src/Info.plist;
				INSTALL_PATH = "$(LOCAL_LIBRARY_DIR)/Frameworks";
				IPHONEOS_DEPLOYMENT_TARGET = 8.0;
				LD_RUNPATH_SEARCH_PATHS = "$(inherited) @executable_path/Frameworks @loader_path/Frameworks";
				LIBRARY_SEARCH_PATHS = core;
				OTHER_CPLUSPLUSFLAGS = (
					"$(OTHER_CFLAGS)",
					"-isystem",
					core/include,
				);
				OTHER_LDFLAGS = "-lrealm-ios-dbg";
				OTHER_LIBTOOLFLAGS = "-lrealm-ios-dbg";
				PRODUCT_BUNDLE_IDENTIFIER = "io.realm.$(PRODUCT_NAME:rfc1034identifier)";
				PRODUCT_NAME = "$(TARGET_NAME)";
				SKIP_INSTALL = YES;
			};
			name = GCov_Build;
		};
		02F9EE1E1B6BF66300C807E8 /* GCov_Build */ = {
			isa = XCBuildConfiguration;
			buildSettings = {
				FRAMEWORK_SEARCH_PATHS = (
					"$(SDKROOT)/Developer/Library/Frameworks",
					"$(inherited)",
					build/iOS,
				);
				GCC_PREPROCESSOR_DEFINITIONS = (
					"DEBUG=1",
					"$(inherited)",
				);
				INFOPLIST_FILE = tests/Info.plist;
				IPHONEOS_DEPLOYMENT_TARGET = 8.0;
				LD_RUNPATH_SEARCH_PATHS = "$(inherited) @executable_path/Frameworks @loader_path/Frameworks";
				OTHER_CPLUSPLUSFLAGS = (
					"$(OTHER_CFLAGS)",
					"-isystem",
					core/include,
				);
				PRODUCT_BUNDLE_IDENTIFIER = "io.realm.$(PRODUCT_NAME:rfc1034identifier)";
				PRODUCT_NAME = "$(TARGET_NAME)";
			};
			name = GCov_Build;
		};
/* End XCBuildConfiguration section */

/* Begin XCConfigurationList section */
		02B29A271B7CF7C9008A7E6B /* Build configuration list for PBXNativeTarget "RealmReact" */ = {
			isa = XCConfigurationList;
			buildConfigurations = (
				02B29A281B7CF7C9008A7E6B /* Debug */,
				02B29A291B7CF7C9008A7E6B /* GCov_Build */,
				02B29A2A1B7CF7C9008A7E6B /* Release */,
			);
			defaultConfigurationIsVisible = 0;
			defaultConfigurationName = Release;
		};
		02B58CAB1AE99CEB009B348C /* Build configuration list for PBXProject "RealmJS" */ = {
			isa = XCConfigurationList;
			buildConfigurations = (
				02B58CC51AE99CEC009B348C /* Debug */,
				02F9EE1C1B6BF66300C807E8 /* GCov_Build */,
				02B58CC61AE99CEC009B348C /* Release */,
			);
			defaultConfigurationIsVisible = 0;
			defaultConfigurationName = Release;
		};
		02B58CC71AE99CEC009B348C /* Build configuration list for PBXNativeTarget "RealmJS" */ = {
			isa = XCConfigurationList;
			buildConfigurations = (
				02B58CC81AE99CEC009B348C /* Debug */,
				02F9EE1D1B6BF66300C807E8 /* GCov_Build */,
				02B58CC91AE99CEC009B348C /* Release */,
			);
			defaultConfigurationIsVisible = 0;
			defaultConfigurationName = Release;
		};
		02B58CCA1AE99CEC009B348C /* Build configuration list for PBXNativeTarget "RealmJSTests" */ = {
			isa = XCConfigurationList;
			buildConfigurations = (
				02B58CCB1AE99CEC009B348C /* Debug */,
				02F9EE1E1B6BF66300C807E8 /* GCov_Build */,
				02B58CCC1AE99CEC009B348C /* Release */,
			);
			defaultConfigurationIsVisible = 0;
			defaultConfigurationName = Release;
		};
/* End XCConfigurationList section */
	};
	rootObject = 02B58CA81AE99CEB009B348C /* Project object */;
}<|MERGE_RESOLUTION|>--- conflicted
+++ resolved
@@ -56,16 +56,13 @@
 		02C0864F1BCDB27000942F9C /* list.hpp in Headers */ = {isa = PBXBuildFile; fileRef = 02C0864D1BCDB27000942F9C /* list.hpp */; settings = {ASSET_TAGS = (); }; };
 		02D456DA1B7E59A500EE1299 /* ArrayTests.js in Resources */ = {isa = PBXBuildFile; fileRef = 02D456D91B7E59A500EE1299 /* ArrayTests.js */; };
 		02D8D1F71B601984006DB49D /* JavaScriptCore.framework in Frameworks */ = {isa = PBXBuildFile; fileRef = 02B58CCD1AE99D4D009B348C /* JavaScriptCore.framework */; };
-<<<<<<< HEAD
-		F64E1EF11BC3510E00E0E150 /* util.js in Resources */ = {isa = PBXBuildFile; fileRef = F64E1EF01BC3510E00E0E150 /* util.js */; settings = {ASSET_TAGS = (); }; };
-		F68A278C1BC2722A0063D40A /* RJSModuleLoader.m in Sources */ = {isa = PBXBuildFile; fileRef = F68A278B1BC2722A0063D40A /* RJSModuleLoader.m */; settings = {ASSET_TAGS = (); }; };
-		F68A278E1BC30F0A0063D40A /* index.js in Resources */ = {isa = PBXBuildFile; fileRef = F68A278D1BC30F0A0063D40A /* index.js */; settings = {ASSET_TAGS = (); }; };
-=======
 		F636F6C81BCDB3570023F35C /* RealmReact.h in Headers */ = {isa = PBXBuildFile; fileRef = 0270BCCF1B7D067300010E03 /* RealmReact.h */; settings = {ATTRIBUTES = (Public, ); }; };
 		F64426C51BCDB1E200A81210 /* RealmJS.framework in Embed Frameworks */ = {isa = PBXBuildFile; fileRef = 02B58CB11AE99CEC009B348C /* RealmJS.framework */; settings = {ATTRIBUTES = (CodeSignOnCopy, RemoveHeadersOnCopy, ); }; };
 		F67191381BCE231100AD0939 /* GCDWebServers.framework in Embed Frameworks */ = {isa = PBXBuildFile; fileRef = 02A3C7941BC4317A00B1A7BE /* GCDWebServers.framework */; settings = {ATTRIBUTES = (CodeSignOnCopy, RemoveHeadersOnCopy, ); }; };
 		F6B3963D1BCE2430008BDC39 /* GCDWebServers.framework in Frameworks */ = {isa = PBXBuildFile; fileRef = 02A3C7941BC4317A00B1A7BE /* GCDWebServers.framework */; };
->>>>>>> 9916fe14
+		F64E1EF11BC3510E00E0E150 /* util.js in Resources */ = {isa = PBXBuildFile; fileRef = F64E1EF01BC3510E00E0E150 /* util.js */; settings = {ASSET_TAGS = (); }; };
+		F68A278C1BC2722A0063D40A /* RJSModuleLoader.m in Sources */ = {isa = PBXBuildFile; fileRef = F68A278B1BC2722A0063D40A /* RJSModuleLoader.m */; settings = {ASSET_TAGS = (); }; };
+		F68A278E1BC30F0A0063D40A /* index.js in Resources */ = {isa = PBXBuildFile; fileRef = F68A278D1BC30F0A0063D40A /* index.js */; settings = {ASSET_TAGS = (); }; };
 /* End PBXBuildFile section */
 
 /* Begin PBXContainerItemProxy section */
@@ -185,17 +182,10 @@
 		0270BC7B1B7D020100010E03 /* RealmJSTests.mm */ = {isa = PBXFileReference; fileEncoding = 4; lastKnownFileType = sourcecode.cpp.objcpp; name = RealmJSTests.mm; path = tests/RealmJSTests.mm; sourceTree = SOURCE_ROOT; };
 		0270BC7C1B7D020100010E03 /* RealmTests.js */ = {isa = PBXFileReference; fileEncoding = 4; lastKnownFileType = sourcecode.javascript; name = RealmTests.js; path = tests/RealmTests.js; sourceTree = SOURCE_ROOT; };
 		0270BC7D1B7D020100010E03 /* ResultsTests.js */ = {isa = PBXFileReference; fileEncoding = 4; lastKnownFileType = sourcecode.javascript; name = ResultsTests.js; path = tests/ResultsTests.js; sourceTree = SOURCE_ROOT; };
-<<<<<<< HEAD
 		0270BC7E1B7D020100010E03 /* asserts.js */ = {isa = PBXFileReference; fileEncoding = 4; lastKnownFileType = sourcecode.javascript; name = asserts.js; path = tests/asserts.js; sourceTree = SOURCE_ROOT; };
 		0270BC7F1B7D020100010E03 /* schemas.js */ = {isa = PBXFileReference; fileEncoding = 4; lastKnownFileType = sourcecode.javascript; name = schemas.js; path = tests/schemas.js; sourceTree = SOURCE_ROOT; };
-		0270BCCF1B7D067300010E03 /* RealmReactModule.h */ = {isa = PBXFileReference; fileEncoding = 4; lastKnownFileType = sourcecode.c.h; name = RealmReactModule.h; path = ReactNative/RealmReactModule.h; sourceTree = "<group>"; };
-		0270BCD01B7D067300010E03 /* RealmReactModule.m */ = {isa = PBXFileReference; fileEncoding = 4; lastKnownFileType = sourcecode.c.objc; name = RealmReactModule.m; path = ReactNative/RealmReactModule.m; sourceTree = "<group>"; };
-=======
-		0270BC7E1B7D020100010E03 /* TestCase.js */ = {isa = PBXFileReference; fileEncoding = 4; lastKnownFileType = sourcecode.javascript; name = TestCase.js; path = tests/TestCase.js; sourceTree = SOURCE_ROOT; };
-		0270BC7F1B7D020100010E03 /* TestObjects.js */ = {isa = PBXFileReference; fileEncoding = 4; lastKnownFileType = sourcecode.javascript; name = TestObjects.js; path = tests/TestObjects.js; sourceTree = SOURCE_ROOT; };
 		0270BCCF1B7D067300010E03 /* RealmReact.h */ = {isa = PBXFileReference; fileEncoding = 4; lastKnownFileType = sourcecode.c.h; name = RealmReact.h; path = ReactNative/RealmReact.h; sourceTree = "<group>"; };
 		0270BCD01B7D067300010E03 /* RealmReact.m */ = {isa = PBXFileReference; fileEncoding = 4; lastKnownFileType = sourcecode.c.objc; name = RealmReact.m; path = ReactNative/RealmReact.m; sourceTree = "<group>"; };
->>>>>>> 9916fe14
 		02A3C7841BC4317A00B1A7BE /* GCDWebServer.xcodeproj */ = {isa = PBXFileReference; lastKnownFileType = "wrapper.pb-project"; name = GCDWebServer.xcodeproj; path = vendor/GCDWebServer/GCDWebServer.xcodeproj; sourceTree = "<group>"; };
 		02A3C7A41BC4341500B1A7BE /* libc++.tbd */ = {isa = PBXFileReference; lastKnownFileType = "sourcecode.text-based-dylib-definition"; name = "libc++.tbd"; path = "usr/lib/libc++.tbd"; sourceTree = SDKROOT; };
 		02B29A161B7CF7C9008A7E6B /* RealmReact.framework */ = {isa = PBXFileReference; explicitFileType = wrapper.framework; includeInIndex = 0; path = RealmReact.framework; sourceTree = BUILT_PRODUCTS_DIR; };
