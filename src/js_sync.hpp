////////////////////////////////////////////////////////////////////////////
//
// Copyright 2016 Realm Inc.
//
// Licensed under the Apache License, Version 2.0 (the "License");
// you may not use this file except in compliance with the License.
// You may obtain a copy of the License at
//
// http://www.apache.org/licenses/LICENSE-2.0
//
// Unless required by applicable law or agreed to in writing, software
// distributed under the License is distributed on an "AS IS" BASIS,
// WITHOUT WARRANTIES OR CONDITIONS OF ANY KIND, either express or implied.
// See the License for the specific language governing permissions and
// limitations under the License.
//
////////////////////////////////////////////////////////////////////////////

#pragma once

#include "js_class.hpp"
#include "js_collection.hpp"
#include "js_app.hpp"
#include "js_user.hpp"
#include "js_sync_util.hpp"

#include "platform.hpp"
#include "sync/sync_config.hpp"
#include "sync/sync_manager.hpp"
#include "sync/sync_session.hpp"
#include "sync/sync_user.hpp"
#include "util/event_loop_dispatcher.hpp"

#include <realm/util/logger.hpp>
#include <realm/util/uri.hpp>

#if REALM_PLATFORM_NODE
#include "impl/realm_coordinator.hpp"
#include "node/sync_logger.hpp"
#endif

#if REALM_ANDROID
#include <jni.h>
#include "./android/io_realm_react_RealmReactModule.h"
#include "./android/jni_utils.hpp"

extern jclass ssl_helper_class;
#endif

#include <mutex>
#include <condition_variable>

namespace realm {
namespace js {

using WeakSession = std::weak_ptr<realm::SyncSession>;

template<typename T>
class SessionClass : public ClassDefinition<T, WeakSession> {
    using ContextType = typename T::Context;
    using FunctionType = typename T::Function;
    using ObjectType = typename T::Object;
    using ValueType = typename T::Value;
    using String = js::String<T>;
    using Object = js::Object<T>;
    using Value = js::Value<T>;
    using ReturnValue = js::ReturnValue<T>;
    using Arguments = js::Arguments<T>;

public:
    std::string const name = "Session";
    using ProgressHandler = void(uint64_t transferred_bytes, uint64_t transferrable_bytes);
    using StateHandler = void(SyncSession::PublicState old_state, SyncSession::PublicState new_state);
    using ConnectionHandler = void(SyncSession::ConnectionState new_state, SyncSession::ConnectionState old_state);
    using DownloadUploadCompletionHandler = void(std::error_code error);

    static FunctionType create_constructor(ContextType);

    static void get_config(ContextType, ObjectType, ReturnValue &);
    static void get_user(ContextType, ObjectType, ReturnValue &);
    static void get_state(ContextType, ObjectType, ReturnValue &);
    static void get_connection_state(ContextType, ObjectType, ReturnValue &);

    static void simulate_error(ContextType, ObjectType, Arguments &, ReturnValue &);
    static void add_progress_notification(ContextType ctx, ObjectType this_object, Arguments &, ReturnValue &);
    static void remove_progress_notification(ContextType ctx, ObjectType this_object, Arguments &, ReturnValue &);
    static void add_state_notification(ContextType ctx, ObjectType this_object, Arguments &, ReturnValue &);
    static void remove_state_notification(ContextType ctx, ObjectType this_object, Arguments &, ReturnValue &);
    static void add_connection_notification(ContextType ctx, ObjectType this_object, Arguments &, ReturnValue &);
    static void remove_connection_notification(ContextType ctx, ObjectType this_object, Arguments &, ReturnValue &);
    static void is_connected(ContextType ctx, ObjectType this_object, Arguments &, ReturnValue &);
    static void resume(ContextType ctx, ObjectType this_object, Arguments &, ReturnValue &);
    static void pause(ContextType ctx, ObjectType this_object, Arguments &, ReturnValue &);
    static void override_server(ContextType, ObjectType, Arguments &, ReturnValue &);
    static void wait_for_download_completion(ContextType, ObjectType, Arguments &, ReturnValue &);
    static void wait_for_upload_completion(ContextType, ObjectType, Arguments &, ReturnValue &);


    // TODO: add app or appId property
    PropertyMap<T> const properties = {
        {"config", {wrap<get_config>, nullptr}},
        {"user", {wrap<get_user>, nullptr}},
        {"state", {wrap<get_state>, nullptr}},
        {"connectionState", {wrap<get_connection_state>, nullptr}},
    };

    MethodMap<T> const methods = {
        {"_simulateError", wrap<simulate_error>},
        {"_overrideServer", wrap<override_server>},
        {"_waitForDownloadCompletion", wrap<wait_for_download_completion>},
        {"_waitForUploadCompletion", wrap<wait_for_upload_completion>},
        {"addProgressNotification", wrap<add_progress_notification>},
        {"removeProgressNotification", wrap<remove_progress_notification>},
        {"addConnectionNotification", wrap<add_connection_notification>},
        {"removeConnectionNotification", wrap<remove_connection_notification>},
        {"isConnected", wrap<is_connected>},
        {"resume", wrap<resume>},
        {"pause", wrap<pause>},
    };

private:
    enum Direction { Upload, Download };
    static std::string get_connection_state_value(SyncSession::ConnectionState state);
    static void wait_for_completion(Direction direction, ContextType ctx, ObjectType this_object, Arguments& args);
};

template<typename T>
class SyncSessionErrorHandlerFunctor {
public:
    SyncSessionErrorHandlerFunctor(typename T::Context ctx, typename T::Function error_func)
    : m_ctx(Context<T>::get_global_context(ctx))
    , m_func(ctx, error_func)
    { }

    typename T::Function func() const { return m_func; }

    void operator()(std::shared_ptr<SyncSession> session, SyncError error) {
        HANDLESCOPE

        std::string name = "Error";
        auto error_object = Object<T>::create_empty(m_ctx);

        if (error.is_client_reset_requested()) {
            auto config_object = Object<T>::create_empty(m_ctx);
            Object<T>::set_property(m_ctx, config_object, "path", Value<T>::from_string(m_ctx, error.user_info[SyncError::c_recovery_file_path_key]));
            Object<T>::set_property(m_ctx, config_object, "readOnly", Value<T>::from_boolean(m_ctx, true));
            Object<T>::set_property(m_ctx, error_object, "config", config_object);
            name = "ClientReset";
        }

        Object<T>::set_property(m_ctx, error_object, "name", Value<T>::from_string(m_ctx, name));
        Object<T>::set_property(m_ctx, error_object, "message", Value<T>::from_string(m_ctx, error.message));
        Object<T>::set_property(m_ctx, error_object, "isFatal", Value<T>::from_boolean(m_ctx, error.is_fatal));
        Object<T>::set_property(m_ctx, error_object, "category", Value<T>::from_string(m_ctx, error.error_code.category().name()));
        Object<T>::set_property(m_ctx, error_object, "code", Value<T>::from_number(m_ctx, error.error_code.value()));

        auto user_info = Object<T>::create_empty(m_ctx);
        for (auto& kvp : error.user_info) {
            Object<T>::set_property(m_ctx, user_info, kvp.first, Value<T>::from_string(m_ctx, kvp.second));
        }
        Object<T>::set_property(m_ctx, error_object, "userInfo", user_info);

        typename T::Value arguments[2];
        arguments[0] = create_object<T, SessionClass<T>>(m_ctx, new WeakSession(session));
        arguments[1] = error_object;

        Function<T>::callback(m_ctx, m_func, typename T::Object(), 2, arguments);
    }
private:
    const Protected<typename T::GlobalContext> m_ctx;
    const Protected<typename T::Function> m_func;
};


// An object of type SSLVerifyCallbackSyncThreadFunctor is registered with the sync client in order
// to verify SSL certificates. The SSLVerifyCallbackSyncThreadFunctor object's operator() is called
// on the sync client's event loop thread.
template <typename T>
class SSLVerifyCallbackSyncThreadFunctor {
public:
    SSLVerifyCallbackSyncThreadFunctor(typename T::Context ctx, typename T::Function ssl_verify_func)
    : m_ctx(Context<T>::get_global_context(ctx))
    , m_func(ctx, ssl_verify_func)
    , m_event_loop_dispatcher {SSLVerifyCallbackSyncThreadFunctor<T>::main_loop_handler}
    , m_mutex{new std::mutex}
    , m_cond_var{new std::condition_variable}
    {
    }

    // This function is called on the sync client's event loop thread.
    bool operator ()(const std::string& server_address, sync::Session::port_type server_port, const char* pem_data, size_t pem_size, int preverify_ok, int depth)
    {
        const std::string pem_certificate {pem_data, pem_size};
        {
            std::lock_guard<std::mutex> lock {*m_mutex};
            m_ssl_certificate_callback_done = false;
        }

        // Dispatch the call to the main_loop_handler on the node.js thread.
        m_event_loop_dispatcher(this, server_address, server_port, pem_certificate, preverify_ok, depth);

        bool ssl_certificate_accepted = false;
        {
            // Wait for the return value of the callback function on the node.js main thread.
            // The sync client blocks during this wait.
            std::unique_lock<std::mutex> lock(*m_mutex);
            m_cond_var->wait(lock, [this] { return this->m_ssl_certificate_callback_done; });
            ssl_certificate_accepted = m_ssl_certificate_accepted;
        }

        return ssl_certificate_accepted;
    }

    // main_loop_handler is called on the node.js main thread.
    // main_loop_handler calls the user callback (m_func) and sends the return value
    // back to the sync client's event loop thread through a condition variable.
    static void main_loop_handler(SSLVerifyCallbackSyncThreadFunctor<T>* this_object,
                                  const std::string& server_address,
                                  sync::Session::port_type server_port,
                                  const std::string& pem_certificate,
                                  int preverify_ok,
                                  int depth)
    {
        HANDLESCOPE

        const Protected<typename T::GlobalContext>& ctx = this_object->m_ctx;

        typename T::Object ssl_certificate_object = Object<T>::create_empty(ctx);
        Object<T>::set_property(ctx, ssl_certificate_object, "serverAddress", Value<T>::from_string(ctx, server_address));
        Object<T>::set_property(ctx, ssl_certificate_object, "serverPort", Value<T>::from_number(ctx, double(server_port)));
        Object<T>::set_property(ctx, ssl_certificate_object, "pemCertificate", Value<T>::from_string(ctx, pem_certificate));
        Object<T>::set_property(ctx, ssl_certificate_object, "acceptedByOpenSSL", Value<T>::from_boolean(ctx, preverify_ok != 0));
        Object<T>::set_property(ctx, ssl_certificate_object, "depth", Value<T>::from_number(ctx, double(depth)));

        const int argc = 1;
        typename T::Value arguments[argc] = { ssl_certificate_object };
        typename T::Value ret_val = Function<T>::callback(ctx, this_object->m_func, typename T::Object(), 1, arguments);
        bool ret_val_bool = Value<T>::to_boolean(ctx, ret_val);

        {
            std::lock_guard<std::mutex> lock {*this_object->m_mutex};
            this_object->m_ssl_certificate_callback_done = true;
            this_object->m_ssl_certificate_accepted = ret_val_bool;
        }

        this_object->m_cond_var->notify_one();
    };


private:
    const Protected<typename T::GlobalContext> m_ctx;
    const Protected<typename T::Function> m_func;
    util::EventLoopDispatcher<void(SSLVerifyCallbackSyncThreadFunctor<T>* this_object,
                                   const std::string& server_address,
                                   sync::Session::port_type server_port,
                                   const std::string& pem_certificate,
                                   int preverify_ok,
                                   int depth)> m_event_loop_dispatcher;
    bool m_ssl_certificate_callback_done = false;
    bool m_ssl_certificate_accepted = false;
    std::shared_ptr<std::mutex> m_mutex;
    std::shared_ptr<std::condition_variable> m_cond_var;
};

// TODO: We should move this function to js_user.hpp but hard due to circular dependency
template<typename T>
void UserClass<T>::session_for_on_disk_path(ContextType ctx, ObjectType this_object, Arguments &args, ReturnValue &return_value) {
    args.validate_count(1);
    auto user = get_internal<T, UserClass<T>>(this_object);
    if (auto session = user->session_for_on_disk_path(Value::validated_to_string(ctx, args[0]))) {
        return_value.set(create_object<T, SessionClass<T>>(ctx, new WeakSession(session)));
    } else {
        return_value.set_undefined();
    }
}

template<typename T>
void SessionClass<T>::get_config(ContextType ctx, ObjectType object, ReturnValue &return_value) {
    if (auto session = get_internal<T, SessionClass<T>>(object)->lock()) {
        ObjectType config = Object::create_empty(ctx);
<<<<<<< HEAD
        Object::set_property(ctx, config, "user", create_object<T, UserClass<T>>(ctx, new User<T>(session->config().user, nullptr))); // FIXME: nullptr is not an app object
        Object::set_property(ctx, config, "url", Value::from_string(ctx, session->config().realm_url));
=======
        Object::set_property(ctx, config, "user", create_object<T, UserClass<T>>(ctx, new SharedUser(session->config().user)));
        // TODO: add app id
>>>>>>> 64128aff
        if (auto dispatcher = session->config().error_handler.template target<util::EventLoopDispatcher<SyncSessionErrorHandler>>()) {
            if (auto handler = dispatcher->func().template target<SyncSessionErrorHandlerFunctor<T>>()) {
                Object::set_property(ctx, config, "error", handler->func());
            }
        }
        if (!session->config().custom_http_headers.empty()) {
            ObjectType custom_http_headers_object = Object::create_empty(ctx);
            for (auto it = session->config().custom_http_headers.begin(); it != session->config().custom_http_headers.end(); ++it) {
                Object::set_property(ctx, custom_http_headers_object, it->first, Value::from_string(ctx, it->second));
            }
            Object::set_property(ctx, config, "custom_http_headers", custom_http_headers_object);
        }
        return_value.set(config);
    } else {
        return_value.set_undefined();
    }
}

template<typename T>
void SessionClass<T>::get_user(ContextType ctx, ObjectType object, ReturnValue &return_value) {
    if (auto session = get_internal<T, SessionClass<T>>(object)->lock()) {
        return_value.set(create_object<T, UserClass<T>>(ctx, new User<T>(session->config().user, nullptr))); // FIXME: nullptr is not an app object
    } else {
        return_value.set_undefined();
    }
}

template<typename T>
void SessionClass<T>::get_state(ContextType ctx, ObjectType object, ReturnValue &return_value) {
    static const std::string invalid("invalid");
    static const std::string inactive("inactive");
    static const std::string active("active");

    return_value.set(invalid);

    if (auto session = get_internal<T, SessionClass<T>>(object)->lock()) {
        if (session->state() == SyncSession::PublicState::Inactive) {
            return_value.set(inactive);
        } else {
            return_value.set(active);
        }
    }
}

template<typename T>
std::string SessionClass<T>::get_connection_state_value(SyncSession::ConnectionState state) {
    switch(state) {
        case SyncSession::ConnectionState::Disconnected: return "disconnected";
        case SyncSession::ConnectionState::Connecting: return "connecting";
        case SyncSession::ConnectionState::Connected: return "connected";
    }
}

template<typename T>
void SessionClass<T>::get_connection_state(ContextType ctx, ObjectType object, ReturnValue &return_value) {
    return_value.set(get_connection_state_value(SyncSession::ConnectionState::Disconnected));
    if (auto session = get_internal<T, SessionClass<T>>(object)->lock()) {
        return_value.set(get_connection_state_value(session->connection_state()));
    }
}

template<typename T>
void SessionClass<T>::simulate_error(ContextType ctx, ObjectType this_object, Arguments &args, ReturnValue &) {
    args.validate_count(2);

    if (auto session = get_internal<T, SessionClass<T>>(this_object)->lock()) {
        std::error_code error_code(Value::validated_to_number(ctx, args[0]), realm::sync::protocol_error_category());
        std::string message = Value::validated_to_string(ctx, args[1]);
        SyncSession::OnlyForTesting::handle_error(*session, SyncError(error_code, message, false));
    }
}

template<typename T>
void SessionClass<T>::add_progress_notification(ContextType ctx, ObjectType this_object, Arguments &args, ReturnValue &return_value) {
    args.validate_count(3);

    if (auto session = get_internal<T, SessionClass<T>>(this_object)->lock()) {

        std::string direction = Value::validated_to_string(ctx, args[0], "direction");
        std::string mode = Value::validated_to_string(ctx, args[1], "mode");
        SyncSession::NotifierType notifierType;
        if (direction == "download") {
            notifierType = SyncSession::NotifierType::download;
        }
        else if (direction == "upload") {
            notifierType = SyncSession::NotifierType::upload;
        }
        else {
            throw std::invalid_argument("Invalid argument 'direction'. Only 'download' and 'upload' progress notification directions are supported");
        }

        bool is_streaming = false;
        if (mode == "reportIndefinitely") {
            is_streaming = true;
        }
        else if (mode == "forCurrentlyOutstandingWork") {
            is_streaming = false;
        }
        else {
            throw std::invalid_argument("Invalid argument 'mode'. Only 'reportIndefinitely' and 'forCurrentlyOutstandingWork' progress notification modes are supported");
        }

        auto callback_function = Value::validated_to_function(ctx, args[2], "callback");

        Protected<FunctionType> protected_callback(ctx, callback_function);
        Protected<ObjectType> protected_this(ctx, this_object);
        Protected<typename T::GlobalContext> protected_ctx(Context<T>::get_global_context(ctx));
        std::function<ProgressHandler> progressFunc;

        util::EventLoopDispatcher<ProgressHandler> progress_handler([=](uint64_t transferred_bytes, uint64_t transferrable_bytes) {
            HANDLESCOPE
            ValueType callback_arguments[2];
            callback_arguments[0] = Value::from_number(protected_ctx, transferred_bytes);
            callback_arguments[1] = Value::from_number(protected_ctx, transferrable_bytes);

            Function<T>::callback(protected_ctx, protected_callback, typename T::Object(), 2, callback_arguments);
        });

        progressFunc = std::move(progress_handler);

        auto registrationToken = session->register_progress_notifier(std::move(progressFunc), notifierType, is_streaming);
        auto syncSession = create_object<T, SessionClass<T>>(ctx, new WeakSession(session));
        PropertyAttributes attributes = ReadOnly | DontEnum | DontDelete;
        Object::set_property(ctx, callback_function, "_syncSession", syncSession, attributes);
        Object::set_property(ctx, callback_function, "_registrationToken", Value::from_number(protected_ctx, registrationToken), attributes);
    }
}

template<typename T>
void SessionClass<T>::remove_progress_notification(ContextType ctx, ObjectType this_object, Arguments &args, ReturnValue &return_value) {
    args.validate_count(1);
    auto callback_function = Value::validated_to_function(ctx, args[0], "callback");
    auto syncSessionProp = Object::get_property(ctx, callback_function, "_syncSession");
    if (Value::is_undefined(ctx, syncSessionProp) || Value::is_null(ctx, syncSessionProp)) {
        return;
    }

    auto syncSession = Value::validated_to_object(ctx, syncSessionProp);
    auto registrationToken = Object::get_property(ctx, callback_function, "_registrationToken");

    if (auto session = get_internal<T, SessionClass<T>>(syncSession)->lock()) {
        auto reg = Value::validated_to_number(ctx, registrationToken);
        session->unregister_progress_notifier(reg);
    }
}

template<typename T>
void SessionClass<T>::add_connection_notification(ContextType ctx, ObjectType this_object, Arguments& args, ReturnValue &return_value) {
    args.validate_count(1);
    if (auto session = get_internal<T, SessionClass<T>>(this_object)->lock()) {
        auto callback_function = Value::validated_to_function(ctx, args[0], "callback");
        Protected<FunctionType> protected_callback(ctx, callback_function);
        Protected<ObjectType> protected_this(ctx, this_object);
        Protected<typename T::GlobalContext> protected_ctx(Context<T>::get_global_context(ctx));

        std::function<ConnectionHandler> connectionFunc;

        util::EventLoopDispatcher<ConnectionHandler> connection_handler([=](SyncSession::ConnectionState old_state, SyncSession::ConnectionState new_state) {
            HANDLESCOPE
            ValueType callback_arguments[2];
            callback_arguments[0] = Value::from_string(protected_ctx, get_connection_state_value(new_state));
            callback_arguments[1] = Value::from_string(protected_ctx, get_connection_state_value(old_state));
            Function<T>::callback(protected_ctx, protected_callback, typename T::Object(), 2, callback_arguments);
        });

        connectionFunc = std::move(connection_handler);

        auto notificationToken = session->register_connection_change_callback(std::move(connectionFunc));
        auto syncSession = create_object<T, SessionClass<T>>(ctx, new WeakSession(session));
        PropertyAttributes attributes = ReadOnly | DontEnum | DontDelete;
        Object::set_property(ctx, callback_function, "_syncSession", syncSession, attributes);
        Object::set_property(ctx, callback_function, "_connectionNotificationToken", Value::from_number(protected_ctx, notificationToken), attributes);
    }
}

template<typename T>
void SessionClass<T>::remove_connection_notification(ContextType ctx, ObjectType this_object, Arguments& args, ReturnValue &return_value) {
    args.validate_count(1);
    auto callback_function = Value::validated_to_function(ctx, args[0], "callback");
    auto syncSessionProp = Object::get_property(ctx, callback_function, "_syncSession");
    if (Value::is_undefined(ctx, syncSessionProp) || Value::is_null(ctx, syncSessionProp)) {
        return;
    }
    auto syncSession = Value::validated_to_object(ctx, syncSessionProp);
    auto registrationToken = Object::get_property(ctx, callback_function, "_connectionNotificationToken");

    if (auto session = get_internal<T, SessionClass<T>>(syncSession)->lock()) {
        auto reg = Value::validated_to_number(ctx, registrationToken);
        session->unregister_connection_change_callback(reg);
    }
}

template<typename T>
void SessionClass<T>::is_connected(ContextType ctx, ObjectType this_object, Arguments& args, ReturnValue &return_value) {
    args.validate_count(0);
    return_value.set(false);
    if (auto session = get_internal<T, SessionClass<T>>(this_object)->lock()) {
        auto state = session->state();
        auto connection_state = session->connection_state();
        if (connection_state == SyncSession::ConnectionState::Connected
            && (state == SyncSession::PublicState::Active || state == SyncSession::PublicState::Dying)) {
            return_value.set(true);
        }
    }
}

template<typename T>
void SessionClass<T>::resume(ContextType ctx, ObjectType this_object, Arguments& args, ReturnValue &return_value) {
    args.validate_count(0);
    return_value.set(false);
    if (auto session = get_internal<T, SessionClass<T>>(this_object)->lock()) {
        session->revive_if_needed();
    }
}

template<typename T>
void SessionClass<T>::pause(ContextType ctx, ObjectType this_object, Arguments& args, ReturnValue &return_value) {
    args.validate_count(0);
    return_value.set(false);
    if (auto session = get_internal<T, SessionClass<T>>(this_object)->lock()) {
        session->log_out();
    }
}

template<typename T>
void SessionClass<T>::override_server(ContextType ctx, ObjectType this_object, Arguments &args, ReturnValue&) {
    args.validate_count(2);

    std::string address = Value::validated_to_string(ctx, args[0], "address");
    double port = Value::validated_to_number(ctx, args[1], "port");
    if (port < 1 || port > 65535 || uint16_t(port) != port) {
        std::ostringstream message;
        message << "Invalid port number. Expected an integer in the range 1-65,535, got '" << port << "'";
        throw std::invalid_argument(message.str());
    }

    if (auto session = get_internal<T, SessionClass<T>>(this_object)->lock()) {
        session->override_server(std::move(address), uint16_t(port));
    }
}

template<typename T>
void SessionClass<T>::wait_for_completion(Direction direction, ContextType ctx, ObjectType this_object, Arguments &args) {
    args.validate_count(1);
    if (auto session = get_internal<T, SessionClass<T>>(this_object)->lock()) {
        auto callback_function = Value::validated_to_function(ctx, args[0]);
        Protected<FunctionType> protected_callback(ctx, callback_function);
        Protected<ObjectType> protected_this(ctx, this_object);
        Protected<typename T::GlobalContext> protected_ctx(Context<T>::get_global_context(ctx));

        util::EventLoopDispatcher<DownloadUploadCompletionHandler> completion_handler([=](std::error_code error) {
            HANDLESCOPE
            ValueType callback_arguments[1];
            if (error) {
                ObjectType error_object = Object::create_empty(protected_ctx);
                Object::set_property(protected_ctx, error_object, "message", Value::from_string(protected_ctx, error.message()));
                Object::set_property(protected_ctx, error_object, "errorCode", Value::from_number(protected_ctx, error.value()));
                callback_arguments[0] = error_object;
            } else {
                callback_arguments[0] = Value::from_undefined(protected_ctx);
            }
            Function<T>::callback(protected_ctx, protected_callback, typename T::Object(), 1, callback_arguments);
        });

        switch(direction) {
            case Upload:
                session->wait_for_upload_completion(std::move(completion_handler));
                break;
            case Download:
                session->wait_for_download_completion(std::move(completion_handler));
                break;
        }
        auto syncSession = create_object<T, SessionClass<T>>(ctx, new WeakSession(session));
        PropertyAttributes attributes = ReadOnly | DontEnum | DontDelete;
        Object::set_property(ctx, callback_function, "_syncSession", syncSession, attributes);
    }
}

template<typename T>
void SessionClass<T>::wait_for_upload_completion(ContextType ctx, ObjectType this_object, Arguments &args, ReturnValue&) {
    wait_for_completion(Direction::Upload, ctx, this_object, args);
}

template<typename T>
void SessionClass<T>::wait_for_download_completion(ContextType ctx, ObjectType this_object, Arguments &args, ReturnValue&) {
    wait_for_completion(Direction::Download, ctx, this_object, args);
}

template<typename T>
class SyncClass : public ClassDefinition<T, void*> {
    using GlobalContextType = typename T::GlobalContext;
    using ContextType = typename T::Context;
    using FunctionType = typename T::Function;
    using ObjectType = typename T::Object;
    using ValueType = typename T::Value;
    using String = js::String<T>;
    using Object = js::Object<T>;
    using Value = js::Value<T>;
    using Function = js::Function<T>;
    using ReturnValue = js::ReturnValue<T>;
    using Arguments = js::Arguments<T>;

public:
    std::string const name = "Sync";

    static FunctionType create_constructor(ContextType);

    static void initialize_sync_manager(ContextType, ObjectType, Arguments &, ReturnValue &);
    static void set_sync_log_level(ContextType, ObjectType, Arguments &, ReturnValue &);
    static void set_sync_logger(ContextType, ObjectType, Arguments &, ReturnValue &);
    static void set_sync_user_agent(ContextType, ObjectType, Arguments &, ReturnValue &);
    static void initiate_client_reset(ContextType, ObjectType, Arguments &, ReturnValue &);
    static void reconnect(ContextType, ObjectType, Arguments &, ReturnValue &);
    static void has_existing_sessions(ContextType, ObjectType, Arguments &, ReturnValue &);
    static void enable_multiplexing(ContextType, ObjectType, Arguments &, ReturnValue &);

    // private
    static void populate_sync_config(ContextType, ObjectType realm_constructor, ObjectType config_object, Realm::Config&);
    static void populate_sync_config_for_ssl(ContextType, ObjectType config_object, SyncConfig&);

    MethodMap<T> const static_methods = {
        {"_hasExistingSessions", {wrap<has_existing_sessions>}},
        {"initiateClientReset", wrap<initiate_client_reset>},
        {"reconnect", wrap<reconnect>},
        {"setLogLevel", wrap<set_sync_log_level>},
        {"enableSessionMultiplexing", wrap<enable_multiplexing>},
        {"setUserAgent", wrap<set_sync_user_agent>},
        {"_initializeSyncManager", wrap<initialize_sync_manager>},

#if REALM_PLATFORM_NODE
        {"setLogger", wrap<set_sync_logger>},
        {"setSyncLogger", wrap<set_sync_logger>},
#endif
    };
};

template<typename T>
inline typename T::Function SyncClass<T>::create_constructor(ContextType ctx) {
    FunctionType sync_constructor = ObjectWrap<T, SyncClass<T>>::create_constructor(ctx);

    PropertyAttributes attributes = ReadOnly | DontEnum | DontDelete;
    Object::set_property(ctx, sync_constructor, "Session", ObjectWrap<T, SessionClass<T>>::create_constructor(ctx), attributes);

    return sync_constructor;
}

template<typename T>
void SyncClass<T>::initialize_sync_manager(ContextType ctx, ObjectType this_object, Arguments &args, ReturnValue & return_value) {
    args.validate_count(1);
    std::string user_agent_binding_info = Value::validated_to_string(ctx, args[0]);
    ensure_directory_exists_for_file(default_realm_file_directory());

    SyncClientConfig config;
    config.base_file_path = default_realm_file_directory();
    config.metadata_mode = SyncManager::MetadataMode::NoEncryption;
    config.user_agent_binding_info = user_agent_binding_info;
    SyncManager::shared().configure(config);
}

template<typename T>
void SyncClass<T>::initiate_client_reset(ContextType ctx, ObjectType this_object, Arguments &args, ReturnValue & return_value) {
    args.validate_count(1);
    std::string path = Value::validated_to_string(ctx, args[0]);
    if (!SyncManager::shared().immediately_run_file_actions(std::string(path))) {
        throw std::runtime_error(util::format("Realm was not configured correctly. Client Reset could not be run for Realm at: %1", path));
    }

    SyncClientConfig client_config;
    client_config.base_file_path = default_realm_file_directory();
    client_config.metadata_mode = SyncManager::MetadataMode::NoEncryption;
    SyncManager::shared().configure(client_config);
}

template<typename T>
void SyncClass<T>::set_sync_log_level(ContextType ctx, ObjectType this_object, Arguments &args, ReturnValue &return_value) {
    args.validate_count(1);
    std::string log_level = Value::validated_to_string(ctx, args[0]);
    std::istringstream in(log_level); // Throws
    in.imbue(std::locale::classic()); // Throws
    in.unsetf(std::ios_base::skipws);
    util::Logger::Level log_level_2 = util::Logger::Level();
    in >> log_level_2; // Throws
    if (!in || !in.eof())
        throw std::runtime_error("Bad log level");
    syncManagerShared<T>(ctx).set_log_level(log_level_2);
}

#if REALM_PLATFORM_NODE
template<typename T>
void SyncClass<T>::set_sync_logger(ContextType ctx, ObjectType this_object, Arguments &args, ReturnValue &return_value) {
    args.validate_count(1);
    auto callback_fn = Value::validated_to_function(ctx, args[0], "logger_callback");
    syncManagerShared<T>(ctx).set_logger_factory(*new realm::node::SyncLoggerFactory(ctx, callback_fn));
}
#endif

template<typename T>
void SyncClass<T>::set_sync_user_agent(ContextType ctx, ObjectType this_object, Arguments &args, ReturnValue &return_value) {
    args.validate_count(1);
    std::string application_user_agent = Value::validated_to_string(ctx, args[0]);
    syncManagerShared<T>(ctx).set_user_agent(application_user_agent);
}

template<typename T>
void SyncClass<T>::reconnect(ContextType ctx, ObjectType this_object, Arguments &args, ReturnValue &return_value) {
    args.validate_count(0);
    syncManagerShared<T>(ctx).reconnect();
}

template<typename T>
void SyncClass<T>::has_existing_sessions(ContextType ctx, ObjectType this_object, Arguments &args, ReturnValue & return_value) {
    args.validate_count(0);
    return_value.set(syncManagerShared<T>(ctx).has_existing_sessions());
}

template<typename T>
void SyncClass<T>::populate_sync_config(ContextType ctx, ObjectType realm_constructor, ObjectType config_object, Realm::Config& config)
{
    ValueType sync_config_value = Object::get_property(ctx, config_object, "sync");
    if (Value::is_boolean(ctx, sync_config_value)) {
        config.force_sync_history = Value::to_boolean(ctx, sync_config_value);
        if (config.force_sync_history) {
            config.schema_mode = SchemaMode::Additive;
        }
    } else if (!Value::is_undefined(ctx, sync_config_value)) {
        auto sync_config_object = Value::validated_to_object(ctx, sync_config_value);

        std::function<SyncSessionErrorHandler> error_handler;
        ValueType error_func = Object::get_property(ctx, sync_config_object, "error");
        if (!Value::is_undefined(ctx, error_func)) {
            error_handler = util::EventLoopDispatcher<SyncSessionErrorHandler>(SyncSessionErrorHandlerFunctor<T>(ctx, Value::validated_to_function(ctx, error_func)));
        }

        ObjectType user = Object::validated_get_object(ctx, sync_config_object, "user");
        SharedUser shared_user = *get_internal<T, UserClass<T>>(user);
        if (shared_user->state() != SyncUser::State::LoggedIn) {
            throw std::runtime_error("User is no longer valid.");
        }

        ObjectType app_value = Object::validated_get_object(ctx, sync_config_object, "app");
        std::shared_ptr<app::App> shared_app;
        if (!Value::is_undefined(ctx, app_value)) {
            shared_app = *get_internal<T, AppClass<T>>(app_value);
        }

        ValueType partition_value_value = Object::get_property(ctx, sync_config_object, "partitionValue");
        std::string partition_value;
        if (!Value::is_undefined(ctx, partition_value_value)) {
            partition_value = Value::validated_to_string(ctx, partition_value_value, "partitionValue");
        }

        bool client_validate_ssl = true;
        ValueType validate_ssl_temp = Object::get_property(ctx, sync_config_object, "validate_ssl");
        if (!Value::is_undefined(ctx, validate_ssl_temp)) {
            client_validate_ssl = Value::validated_to_boolean(ctx, validate_ssl_temp, "validate_ssl");
        }

        util::Optional<std::string> ssl_trust_certificate_path;
        ValueType trust_certificate_path_temp = Object::get_property(ctx, sync_config_object, "ssl_trust_certificate_path");
         if (!Value::is_undefined(ctx, trust_certificate_path_temp)) {
            ssl_trust_certificate_path = std::string(Value::validated_to_string(ctx, trust_certificate_path_temp, "ssl_trust_certificate_path"));
        }
        else {
            ssl_trust_certificate_path = util::none;
        }

        std::function<sync::Session::SSLVerifyCallback> ssl_verify_callback;
        ValueType ssl_verify_func = Object::get_property(ctx, sync_config_object, "open_ssl_verify_callback");
        if (!Value::is_undefined(ctx, ssl_verify_func)) {
            SSLVerifyCallbackSyncThreadFunctor<T> ssl_verify_functor {ctx, Value::validated_to_function(ctx, ssl_verify_func)};
            ssl_verify_callback = std::move(ssl_verify_functor);
        }

        config.sync_config = std::make_shared<SyncConfig>(shared_app, shared_user, std::move(partition_value));
        config.sync_config->error_handler = std::move(error_handler);

        SyncSessionStopPolicy session_stop_policy = SyncSessionStopPolicy::AfterChangesUploaded;
        ValueType session_stop_policy_value = Object::get_property(ctx, sync_config_object, "_sessionStopPolicy");
        if (!Value::is_undefined(ctx, session_stop_policy_value)) {
            std::string stop_session = Value::validated_to_string(ctx, session_stop_policy_value, "_sessionStopPolicy");
            if (stop_session == std::string("immediately")) {
                session_stop_policy = SyncSessionStopPolicy::Immediately;
            } else if (stop_session == std::string("never")) {
                session_stop_policy = SyncSessionStopPolicy::LiveIndefinitely;
            } else if (stop_session == std::string("after-upload")) {
                session_stop_policy = SyncSessionStopPolicy::AfterChangesUploaded;
            } else {
                throw std::invalid_argument("Unknown argument for _sessionStopPolicy: " + stop_session);
            }
        }
        config.sync_config->stop_policy = session_stop_policy;

        // Custom HTTP headers
        ValueType sync_custom_http_headers_value = Object::get_property(ctx, sync_config_object, "custom_http_headers");
        if (!Value::is_undefined(ctx, sync_custom_http_headers_value)) {
            auto sync_custom_http_headers = Value::validated_to_object(ctx, sync_custom_http_headers_value);
            auto property_names = Object::get_property_names(ctx, sync_custom_http_headers);
            std::map<std::string, std::string> http_headers;
            for (auto it = property_names.begin(); it != property_names.end(); ++it) {
                auto name = *it;
                ValueType prop_value = Object::get_property(ctx, sync_custom_http_headers, name);
                auto value = Value::validated_to_string(ctx, prop_value);
                http_headers[name] = value;
            }
            config.sync_config->custom_http_headers = std::move(http_headers);
        }

        // TODO: remove
        config.sync_config->client_validate_ssl = client_validate_ssl;
        config.sync_config->ssl_trust_certificate_path = ssl_trust_certificate_path;
        config.sync_config->ssl_verify_callback = std::move(ssl_verify_callback);

        ValueType ssl_config_value = Object::get_property(ctx, sync_config_object, "ssl");
        if (Value::is_object(ctx, ssl_config_value)) {
            auto ssl_config_object = Value::to_object(ctx, ssl_config_value);
            populate_sync_config_for_ssl(ctx, ssl_config_object, *config.sync_config);
        }

        if (!config.encryption_key.empty()) {
            config.sync_config->realm_encryption_key = std::array<char, 64>();
            std::copy_n(config.encryption_key.begin(), config.sync_config->realm_encryption_key->size(), config.sync_config->realm_encryption_key->begin());
        }

#if REALM_ANDROID
        // For React Native Android, if the user didn't define the ssl_verify_callback, we provide a default
        // implementation for him, otherwise all SSL validation will fail, since the Sync client doesn't have
        // access to the Android Keystore.
        // This default implementation will perform a JNI call to invoke a Java method defined at the `SSLHelper`
        // to perform the certificate verification.
        if (!config.sync_config->ssl_verify_callback) {
            auto ssl_verify_functor =
            [](const std::string server_address, realm::sync::Session::port_type server_port,
               const char* pem_data, size_t pem_size, int preverify_ok, int depth) {
                JNIEnv* env = realm::jni_util::JniUtils::get_env(true);
                static jmethodID java_certificate_verifier = env->GetStaticMethodID(ssl_helper_class, "certificateVerifier", "(Ljava/lang/String;Ljava/lang/String;I)Z");
                jstring jserver_address = env->NewStringUTF(server_address.c_str());
                // deep copy the pem_data into a string so DeleteLocalRef delete the local reference not the original const char
                std::string pem(pem_data, pem_size);
                jstring jpem = env->NewStringUTF(pem.c_str());

                bool isValid = env->CallStaticBooleanMethod(ssl_helper_class, java_certificate_verifier,
                                                            jserver_address,
                                                            jpem, depth) == JNI_TRUE;
                env->DeleteLocalRef(jserver_address);
                env->DeleteLocalRef(jpem);
                return isValid;
            };
            config.sync_config->ssl_verify_callback = std::move(ssl_verify_functor);
        }
#endif

        // default for query-based sync is manual and recover for full sync
        ClientResyncMode clientResyncMode = realm::ClientResyncMode::Recover;
        ValueType client_resync_mode_temp = Object::get_property(ctx, sync_config_object, "clientResyncMode");
        if (!Value::is_undefined(ctx, client_resync_mode_temp)) {
            std::string client_resync_mode = std::string(Value::validated_to_string(ctx, client_resync_mode_temp, "client_resync_mode"));
            if (client_resync_mode == std::string("recover")) {
                clientResyncMode = realm::ClientResyncMode::Recover;
            } else if (client_resync_mode == std::string("manual")) {
                clientResyncMode = realm::ClientResyncMode::Manual;
            } else if (client_resync_mode == std::string("discard")) {
                clientResyncMode = realm::ClientResyncMode::DiscardLocal;
            } else {
                throw std::invalid_argument("Unknown argument for clientResyncMode: " + client_resync_mode);
            }
        }
        config.sync_config->client_resync_mode = clientResyncMode;

        config.schema_mode = SchemaMode::Additive;
        config.path = syncManagerShared<T>(ctx).path_for_realm(*(config.sync_config));
    }
}

template<typename T>
void SyncClass<T>::populate_sync_config_for_ssl(ContextType ctx, ObjectType config_object, SyncConfig& config)
{
    ValueType validate_ssl = Object::get_property(ctx, config_object, "validate");
    if (Value::is_boolean(ctx, validate_ssl)) {
        config.client_validate_ssl = Value::to_boolean(ctx, validate_ssl);
    }

    ValueType certificate_path = Object::get_property(ctx, config_object, "certificatePath");
    if (Value::is_string(ctx, certificate_path)) {
        config.ssl_trust_certificate_path = std::string(Value::to_string(ctx, certificate_path));
    }

    ValueType validate_callback = Object::get_property(ctx, config_object, "validateCallback");
    if (Value::is_function(ctx, validate_callback)) {
        config.ssl_verify_callback = SSLVerifyCallbackSyncThreadFunctor<T> { ctx, Value::to_function(ctx, validate_callback) };
    }
}

template<typename T>
void SyncClass<T>::enable_multiplexing(ContextType ctx, ObjectType this_object, Arguments& arguments, ReturnValue &return_value) {
    arguments.validate_count(0);
    SyncManager::shared().enable_session_multiplexing();
}

} // js
} // realm<|MERGE_RESOLUTION|>--- conflicted
+++ resolved
@@ -278,13 +278,8 @@
 void SessionClass<T>::get_config(ContextType ctx, ObjectType object, ReturnValue &return_value) {
     if (auto session = get_internal<T, SessionClass<T>>(object)->lock()) {
         ObjectType config = Object::create_empty(ctx);
-<<<<<<< HEAD
         Object::set_property(ctx, config, "user", create_object<T, UserClass<T>>(ctx, new User<T>(session->config().user, nullptr))); // FIXME: nullptr is not an app object
-        Object::set_property(ctx, config, "url", Value::from_string(ctx, session->config().realm_url));
-=======
-        Object::set_property(ctx, config, "user", create_object<T, UserClass<T>>(ctx, new SharedUser(session->config().user)));
         // TODO: add app id
->>>>>>> 64128aff
         if (auto dispatcher = session->config().error_handler.template target<util::EventLoopDispatcher<SyncSessionErrorHandler>>()) {
             if (auto handler = dispatcher->func().template target<SyncSessionErrorHandlerFunctor<T>>()) {
                 Object::set_property(ctx, config, "error", handler->func());
