--- conflicted
+++ resolved
@@ -86,7 +86,7 @@
 
     template<typename Fn>
     static void index_of(ContextType, Fn&, Arguments, ReturnValue &);
-    
+
     // aggregate functions
     static void min(ContextType, FunctionType, ObjectType, size_t, const ValueType[], ReturnValue &);
     static void max(ContextType, FunctionType, ObjectType, size_t, const ValueType[], ReturnValue &);
@@ -102,7 +102,7 @@
     static void add_listener(ContextType, U&, ObjectType, Arguments);
     template<typename U>
     static void remove_listener(ContextType, U&, ObjectType, Arguments);
-    
+
     std::string const name = "Results";
 
     MethodMap<T> const methods = {
@@ -119,13 +119,13 @@
         {"removeAllListeners", wrap<remove_all_listeners>},
         {"indexOf", wrap<index_of>},
     };
-    
+
     PropertyMap<T> const properties = {
         {"length", {wrap<get_length>, nullptr}},
         {"type", {wrap<get_type>, nullptr}},
         {"optional", {wrap<get_optional>, nullptr}},
     };
-    
+
     IndexPropertyType<T> const index_accessor = {wrap<get_index>, nullptr};
 };
 
@@ -212,9 +212,6 @@
 }
 
 template<typename T>
-<<<<<<< HEAD
-void ResultsClass<T>::get_type(ContextType, ObjectType object, ReturnValue &return_value) {
-=======
 void ResultsClass<T>::min(ContextType ctx, FunctionType, ObjectType this_object, size_t argc, const ValueType arguments[], ReturnValue &return_value) {
     compute_aggregate_on_collection<ResultsClass<T>>(AggregateFunc::Min, ctx, this_object, argc, arguments, return_value);
 }
@@ -235,8 +232,7 @@
 }
 
 template<typename T>
-void ResultsClass<T>::get_index(ContextType ctx, ObjectType object, uint32_t index, ReturnValue &return_value) {
->>>>>>> 199210eb
+void ResultsClass<T>::get_type(ContextType, ObjectType object, ReturnValue &return_value) {
     auto results = get_internal<T, ResultsClass<T>>(object);
     return_value.set(string_for_property_type(results->get_type() & ~realm::PropertyType::Flags));
 }
@@ -246,7 +242,6 @@
     auto results = get_internal<T, ResultsClass<T>>(object);
     return_value.set(is_nullable(results->get_type()));
 }
-
 
 template<typename T>
 void ResultsClass<T>::get_index(ContextType ctx, ObjectType object, uint32_t index, ReturnValue &return_value) {
@@ -278,7 +273,7 @@
 void ResultsClass<T>::is_valid(ContextType ctx, ObjectType this_object, Arguments args, ReturnValue &return_value) {
     return_value.set(get_internal<T, ResultsClass<T>>(this_object)->is_valid());
 }
-    
+
 template<typename T>
 template<typename Fn>
 void ResultsClass<T>::index_of(ContextType ctx, Fn& fn, Arguments args, ReturnValue &return_value) {
@@ -323,7 +318,7 @@
     Protected<FunctionType> protected_callback(ctx, callback);
     Protected<ObjectType> protected_this(ctx, this_object);
     Protected<typename T::GlobalContext> protected_ctx(Context<T>::get_global_context(ctx));
-    
+
     auto token = collection.add_notification_callback([=](CollectionChangeSet const& change_set, std::exception_ptr exception) {
         HANDLESCOPE
         ValueType arguments[] {
@@ -369,6 +364,6 @@
     auto results = get_internal<T, ResultsClass<T>>(this_object);
     results->m_notification_tokens.clear();
 }
-    
+
 } // js
 } // realm