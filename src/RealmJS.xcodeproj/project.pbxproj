--- conflicted
+++ resolved
@@ -306,10 +306,10 @@
 		02022A6B1DA47EC8000F0C4F /* util */ = {
 			isa = PBXGroup;
 			children = (
-				3F50A4422447C09D003A6F4C /* android */,
-				3F50A4472447C09D003A6F4C /* apple */,
-				3F50A4402447C09D003A6F4C /* generic */,
-				3F50A43E2447C09D003A6F4C /* uv */,
+				02022A6C1DA47EC8000F0C4F /* android */,
+				02022A6E1DA47EC8000F0C4F /* apple */,
+				02022A751DA47EC8000F0C4F /* generic */,
+				02022A771DA47EC8000F0C4F /* uv */,
 				3FCE2A8C1F58BDFF00D4855B /* aligned_union.hpp */,
 				02022A701DA47EC8000F0C4F /* atomic_shared_ptr.hpp */,
 				3F50A4452447C09D003A6F4C /* checked_mutex.hpp */,
@@ -979,11 +979,7 @@
 				CLANG_WARN__DUPLICATE_METHOD_MATCH = YES;
 				"CODE_SIGN_IDENTITY[sdk=iphoneos*]" = "iPhone Developer";
 				COPY_PHASE_STRIP = NO;
-<<<<<<< HEAD
 				CURRENT_PROJECT_VERSION = 6.0.0;
-=======
-				CURRENT_PROJECT_VERSION = 5.0.4;
->>>>>>> 6c354c1a
 				CXX = "$(SRCROOT)/../scripts/ccache-clang++.sh";
 				DEBUG_INFORMATION_FORMAT = "dwarf-with-dsym";
 				ENABLE_STRICT_OBJC_MSGSEND = YES;
@@ -1056,11 +1052,7 @@
 				CLANG_WARN__DUPLICATE_METHOD_MATCH = YES;
 				"CODE_SIGN_IDENTITY[sdk=iphoneos*]" = "iPhone Developer";
 				COPY_PHASE_STRIP = NO;
-<<<<<<< HEAD
 				CURRENT_PROJECT_VERSION = 6.0.0;
-=======
-				CURRENT_PROJECT_VERSION = 5.0.4;
->>>>>>> 6c354c1a
 				CXX = "$(SRCROOT)/../scripts/ccache-clang++.sh";
 				DEBUG_INFORMATION_FORMAT = "dwarf-with-dsym";
 				ENABLE_NS_ASSERTIONS = NO;
